/* Copyright (c) 2015, Oracle and/or its affiliates. All rights reserved. */

/******************************************************************************
 *
 * You may not use the identified files except in compliance with the Apache
 * License, Version 2.0 (the "License.")
 *
 * You may obtain a copy of the License at
 * http://www.apache.org/licenses/LICENSE-2.0.
 *
 * Unless required by applicable law or agreed to in writing, software
 * distributed under the License is distributed on an "AS IS" BASIS, WITHOUT
 * WARRANTIES OR CONDITIONS OF ANY KIND, either express or implied.
 *
 * See the License for the specific language governing permissions and
 * limitations under the License.
 *
 * NAME
 *  njsConnection.h
 *
 * DESCRIPTION
 *  Connection class
 *
 *****************************************************************************/

#ifndef __NJSCONNECTION_H__
#define __NJSCONNECTION_H__

#include <node.h>
#include <string>
#include <vector>
#include "dpi.h"
#include "njsUtils.h"
#include "njsOracle.h"


using namespace v8;
using namespace node;
using namespace dpi;

/**
* Structure used for binds
**/
typedef struct Bind
{
  std::string         key;
  void*               value;
  void*               extvalue;
  DPI_BUFLEN_TYPE     *len;            // actual length IN/OUT  for bind APIs
  unsigned int        *len2;           // used for DML returning
  DPI_SZ_TYPE         maxSize;
  unsigned short      type;
  short               *ind;
  bool                isOut;
  dpi::DateTimeArray* dttmarr;

  Bind () : key(""), value(NULL), extvalue (NULL), len(NULL), len2(NULL),
            maxSize(0), type(0), ind(NULL), isOut(false), dttmarr ( NULL )
  {}
}Bind;

/**
* Structure used for Query result
**/
typedef struct Define
{

  unsigned short fetchType;
  DPI_SZ_TYPE        maxSize;
  void         *buf;             // will have the values from DB
  void         *extbuf;          // this field will be DPI calls
  DPI_BUFLEN_TYPE  *len;
  short        *ind;
  dpi::DateTimeArray *dttmarr;   // DPI Date time array of descriptor

  Define () :fetchType(0), maxSize(0), buf(NULL), extbuf(NULL),
             len(0), ind(0), dttmarr(NULL)
  {}
} Define;

/**
* Baton for Asynchronous Connection methods
**/
typedef struct eBaton
{
  uv_work_t     req;
  std::string   sql;
  std::string   error;
  dpi::Env*     dpienv;
  dpi::Conn*    dpiconn;
  DPI_SZ_TYPE   rowsAffected;
  unsigned int  maxRows;
  bool          autoCommit;
  unsigned int  rowsFetched;
  unsigned int  outFormat;
  unsigned int  numCols;
  dpi::Stmt     *dpistmt;
  dpi::DpiStmtType     st;
  bool                 stmtIsReturning;
  std::vector<Bind*>   binds;
  unsigned int         numOutBinds;    // # of out binds used for DML return
  std::string          *columnNames;
  Define               *defines;
  Persistent<Function> cb;

  eBaton() : sql(""), error(""), dpienv(NULL), dpiconn(NULL),
             rowsAffected(0), maxRows(0), autoCommit(false),
             rowsFetched(0), outFormat(0), numCols(0), dpistmt(NULL),
             st(DpiStmtUnknown), stmtIsReturning (false), numOutBinds(0),
             columnNames(NULL), defines(NULL)
  {}

  ~eBaton ()
   {
     NanDisposePersistent(cb);
     if( !binds.empty() )
     {
       for( unsigned int index = 0 ;index < binds.size(); index++ )
       {
         // donot free date value here, it is done in DateTimeArray functions
         if(binds[index]->type != DpiTimestampLTZ )
         {
           if( binds[index]->value )
           {
             free(binds[index]->value);
           }
           if ( binds[index]->extvalue )
           {
             free ( binds[index]->value );
           }
           if ( binds[index]->ind )
           {
             free ( binds[index]->ind );
           }
           if ( binds[index]->len )
           {
             free ( binds[index]->len );
           }
           if ( binds[index]->len2 )
           {
             free ( binds[index]->len2 ) ;
           }
         }
         delete binds[index];
       }
     }
     if( columnNames )
       delete [] columnNames;
     if( defines )
     {
       for( unsigned int i=0; i<numCols; i++ )
       {
         free(defines[i].buf);
         free(defines[i].len);
         free(defines[i].ind);
       }
       delete [] defines;
     }
   }
}eBaton;

class Connection: public ObjectWrap
{
public:

  void setConnection (dpi::Conn*, Oracledb* oracledb);
  // Define Connection Constructor
  static Persistent<FunctionTemplate> connectionTemplate_s;
  static void Init (Handle<Object> target);

private:
  static NAN_METHOD(New);
  // Execute Method on Connection class
  static NAN_METHOD(Execute);
  static void Async_Execute (uv_work_t *req);
  static void Async_AfterExecute (uv_work_t *req);

  // Release Method on Connection class
  static NAN_METHOD(Release);
  static void Async_Release(uv_work_t *req);
  static void Async_AfterRelease (uv_work_t *req);

  // Commit Method on Connection class
  static NAN_METHOD(Commit);
  static void Async_Commit (uv_work_t *req);
  static void Async_AfterCommit (uv_work_t *req);

  // Rollback Method on Connection class
  static NAN_METHOD(Rollback);
  static void Async_Rollback (uv_work_t *req);
  static void Async_AfterRollback (uv_work_t *req);

  // BreakMethod on Connection class
  static NAN_METHOD(Break);
  static void Async_Break(uv_work_t *req);
  static void Async_AfterBreak (uv_work_t *req);

  // Define Getter Accessors to properties
  static NAN_PROPERTY_GETTER(GetStmtCacheSize);
  static NAN_PROPERTY_GETTER(GetClientId);
  static NAN_PROPERTY_GETTER(GetModule);
  static NAN_PROPERTY_GETTER(GetAction);

  // Define Setter Accessors to properties
  static NAN_SETTER(SetStmtCacheSize);
  static NAN_SETTER(SetClientId);
  static NAN_SETTER(SetModule);
  static NAN_SETTER(SetAction);

  static void connectionPropertyException(Connection* njsConn, 
                                          NJSErrorType errType,
                                          string property);

  Connection ();
  ~Connection ();


  static void PrepareAndBind (eBaton* executeBaton);
  static void GetDefines (eBaton* executeBaton);
  static void ProcessBinds (_NAN_METHOD_ARGS, unsigned int index,
                            eBaton* executeBaton);
  static void ProcessOptions (_NAN_METHOD_ARGS, unsigned int index,
                              eBaton* executeBaton);
  static void ProcessCallback (_NAN_METHOD_ARGS, unsigned int index,
                               eBaton* executeBaton);
  static void GetExecuteBaton (_NAN_METHOD_ARGS, eBaton* executeBaton);
  static void GetOptions (Handle<Object> options, eBaton* executeBaton);
  static void GetBinds (Handle<Object> bindobj, eBaton* executeBaton);
  static void GetBinds (Handle<Array> bindarray, eBaton* executeBaton);
  static void GetBindUnit (Handle<Value> bindtypes, Bind* bind,
                           eBaton* executeBaton);
  static void GetInBindParams (Handle<Value> bindtypes, Bind* bind,
                                     eBaton* executeBaton, BindType bindType);
  static void GetOutBindParams (unsigned short dataType, Bind* bind,
                                eBaton* executeBaton);
<<<<<<< HEAD
  static v8::Handle<v8::Value> GetOutBinds (eBaton* executeBaton);
  static v8::Handle<v8::Value> GetOutBindArray ( std::vector<Bind*> binds, unsigned int outCount);
  static v8::Handle<v8::Value> GetOutBindObject (std::vector<Bind*> binds);
  static v8::Handle<v8::Value> GetRows (eBaton* executeBaton);
  static v8::Handle<v8::Value> GetMetaData (std::string* columnNames,
                                    unsigned int numCols);
  static v8::Handle<v8::Value> GetValue (short ind, unsigned short type, void* val,
                                 DPI_BUFLEN_TYPE len);
=======
  static Handle<Value> GetOutBinds (eBaton* executeBaton);
  static Handle<Value> GetOutBindArray ( std::vector<Bind*> &binds,
                                         unsigned int outCount,
                                         bool bDMLReturn = false,
                                         unsigned long rowcount = 1);
  static Handle<Value> GetOutBindObject (std::vector<Bind*> &binds,
                                         bool bDMLReturn = false,
                                         unsigned long rowcount = 1);
  static Handle<Value> GetRows (eBaton* executeBaton);
  static Handle<Value> GetMetaData (std::string* columnNames,
                                    unsigned int numCols);
  static Handle<Value> GetArrayValue ( Bind *bind, unsigned long count );

  static Handle<Value> GetValue (short ind, unsigned short type, void* val,
                                 DPI_BUFLEN_TYPE len,
                                 DPI_SZ_TYPE maxSize = -1);

>>>>>>> 250ef9c8
  static void UpdateDateValue ( eBaton *executeBaton );
  static void v8Date2OraDate ( v8::Handle<v8::Value>, Bind *bind);

  // Callback/Utility function used to allocate buffer(s) for Bind Structs
  static void cbDynBufferAllocate ( void *ctx, bool dmlReturning,
                                    unsigned int nRows );

  // Callback used in DML-Return SQL statements to
  // identify block of memeory for each row.
  static int  cbDynBufferGet ( void *ctx, DPI_SZ_TYPE nRows,

                               unsigned long iter, unsigned long index,
                               dvoid **bufpp, void **alenpp, void **indpp,
                               unsigned short **rcode, unsigned char *piecep );

  dpi::Conn* dpiconn_;
  bool isValid_;
  Oracledb* oracledb_;

};


#endif                       /** __NJSCONNECTION_H__ **/<|MERGE_RESOLUTION|>--- conflicted
+++ resolved
@@ -233,34 +233,21 @@
                                      eBaton* executeBaton, BindType bindType);
   static void GetOutBindParams (unsigned short dataType, Bind* bind,
                                 eBaton* executeBaton);
-<<<<<<< HEAD
   static v8::Handle<v8::Value> GetOutBinds (eBaton* executeBaton);
-  static v8::Handle<v8::Value> GetOutBindArray ( std::vector<Bind*> binds, unsigned int outCount);
-  static v8::Handle<v8::Value> GetOutBindObject (std::vector<Bind*> binds);
+  static v8::Handle<v8::Value> GetOutBindArray ( std::vector<Bind*> &binds,
+                                                 unsigned int outCount,
+                                                 bool bDMLReturn = false,
+                                                 unsigned long rowcount = 1);
+  static v8::Handle<v8::Value> GetOutBindObject (std::vector<Bind*> &binds,
+                                                 bool bDMLReturn = false,
+                                                 unsigned long rowcount = 1);
   static v8::Handle<v8::Value> GetRows (eBaton* executeBaton);
   static v8::Handle<v8::Value> GetMetaData (std::string* columnNames,
-                                    unsigned int numCols);
+                                            unsigned int numCols);
+  static v8::Handle<v8::Value> GetArrayValue (Bind *bind, unsigned long count);
   static v8::Handle<v8::Value> GetValue (short ind, unsigned short type, void* val,
-                                 DPI_BUFLEN_TYPE len);
-=======
-  static Handle<Value> GetOutBinds (eBaton* executeBaton);
-  static Handle<Value> GetOutBindArray ( std::vector<Bind*> &binds,
-                                         unsigned int outCount,
-                                         bool bDMLReturn = false,
-                                         unsigned long rowcount = 1);
-  static Handle<Value> GetOutBindObject (std::vector<Bind*> &binds,
-                                         bool bDMLReturn = false,
-                                         unsigned long rowcount = 1);
-  static Handle<Value> GetRows (eBaton* executeBaton);
-  static Handle<Value> GetMetaData (std::string* columnNames,
-                                    unsigned int numCols);
-  static Handle<Value> GetArrayValue ( Bind *bind, unsigned long count );
-
-  static Handle<Value> GetValue (short ind, unsigned short type, void* val,
-                                 DPI_BUFLEN_TYPE len,
-                                 DPI_SZ_TYPE maxSize = -1);
-
->>>>>>> 250ef9c8
+                                         DPI_BUFLEN_TYPE len,
+                                         DPI_SZ_TYPE maxSize = -1);
   static void UpdateDateValue ( eBaton *executeBaton );
   static void v8Date2OraDate ( v8::Handle<v8::Value>, Bind *bind);
 
