/* Copyright (c) 2015, Oracle and/or its affiliates. All rights reserved. */

/******************************************************************************
 *
 * You may not use the identified files except in compliance with the Apache
 * License, Version 2.0 (the "License.")
 *
 * You may obtain a copy of the License at
 * http://www.apache.org/licenses/LICENSE-2.0.
 *
 * Unless required by applicable law or agreed to in writing, software
 * distributed under the License is distributed on an "AS IS" BASIS, WITHOUT
 * WARRANTIES OR CONDITIONS OF ANY KIND, either express or implied.
 *
 * See the License for the specific language governing permissions and
 * limitations under the License.
 *
 * NAME
 *  njsConnection.h
 *
 * DESCRIPTION
 *  Connection class
 *
 *****************************************************************************/

#ifndef __NJSCONNECTION_H__
#define __NJSCONNECTION_H__

#include <node.h>
#include <string>
#include <vector>
#include "dpi.h"
#include "njsUtils.h"
#include "njsOracle.h"

using namespace v8;
using namespace node;
using namespace dpi;

/**
* Structure used for binds
**/
typedef struct Bind
{
  std::string       key;
  void*             value;
  void*             extvalue;
  DPI_BUFLEN_TYPE       len;
  DPI_SZ_TYPE           maxSize;
  unsigned short    type;
  short             ind;
  bool              isOut;
  dpi::DateTimeArray *dttmarr;

  Bind () : key(""), value(NULL), extvalue (NULL), len(0), maxSize(0),
            type(0), ind(0), isOut(false), dttmarr ( NULL )
  {}
}Bind;

/**
* Structure used for Query result
**/
typedef struct Define
{

  unsigned short fetchType;
  DPI_SZ_TYPE        maxSize;
  void         *buf;             // will have the values from DB
  void         *extbuf;          // this field will be DPI calls
  DPI_BUFLEN_TYPE  *len;
  short        *ind;
  dpi::DateTimeArray *dttmarr;   // DPI Date time array of descriptor

  Define () :fetchType(0), maxSize(0), buf(NULL), extbuf(NULL),
             len(0), ind(0), dttmarr(NULL)
  {}
} Define;

/**
* Baton for Asynchronous Connection methods
**/
typedef struct eBaton
{
  uv_work_t     req;
  std::string   sql;
  std::string   error;
  dpi::Env*     dpienv;
  dpi::Conn*    dpiconn;
  DPI_SZ_TYPE   rowsAffected;
  unsigned int  maxRows;
  bool          isAutoCommit;
  unsigned int  rowsFetched;
  unsigned int  outFormat;
  unsigned int  numCols;
  dpi::Stmt     *dpistmt;
  dpi::DpiStmtType     st;
  std::vector<Bind*>   binds;
  std::string          *columnNames;
  Define               *defines;
  Persistent<Function> cb;

  eBaton() : sql(""), error(""), dpienv(NULL), dpiconn(NULL),
             rowsAffected(0), maxRows(0), isAutoCommit(false),
             rowsFetched(0), outFormat(0), numCols(0), dpistmt(NULL),
             st(DpiStmtUnknown), columnNames(NULL), defines(NULL)
  {}

  ~eBaton ()
   {
     NanDisposePersistent(cb);
     if( !binds.empty() )
     {
       for( unsigned int index = 0 ;index < binds.size(); index++ )
       {
         // donot free date value here, it is done in DateTimeArray functions
         if(binds[index]->type != DpiTimestampLTZ )
         {
           if( binds[index]->value )
           {
             free(binds[index]->value);
           }
           if ( binds[index]->extvalue )
           {
             free ( binds[index]->value );
           }
         }
         delete binds[index];
       }
     }
     if( columnNames )
       delete [] columnNames;
     if( defines )
     {
       for( unsigned int i=0; i<numCols; i++ )
       {
         free(defines[i].buf);
         free(defines[i].len);
         free(defines[i].ind);
       }
       delete [] defines;
     }
   }
}eBaton;

class Connection: public ObjectWrap
{
public:

  void setConnection (dpi::Conn*, Oracledb* oracledb);
  // Define Connection Constructor
  static Persistent<FunctionTemplate> connectionTemplate_s;
  static void Init (Handle<Object> target);
<<<<<<< HEAD
=======

private:
  static Handle<Value>  New (const Arguments& args);
>>>>>>> 1fd638f0

private:
  static NAN_METHOD(New);
  // Execute Method on Connection class
  static NAN_METHOD(Execute);
  static void Async_Execute (uv_work_t *req);
  static void Async_AfterExecute (uv_work_t *req);

  // Release Method on Connection class
  static NAN_METHOD(Release);
  static void Async_Release(uv_work_t *req);
  static void Async_AfterRelease (uv_work_t *req);

  // Commit Method on Connection class
  static NAN_METHOD(Commit);
  static void Async_Commit (uv_work_t *req);
  static void Async_AfterCommit (uv_work_t *req);

  // Rollback Method on Connection class
  static NAN_METHOD(Rollback);
  static void Async_Rollback (uv_work_t *req);
  static void Async_AfterRollback (uv_work_t *req);

  // BreakMethod on Connection class
  static NAN_METHOD(Break);
  static void Async_Break(uv_work_t *req);
  static void Async_AfterBreak (uv_work_t *req);

  // Define Getter Accessors to properties
<<<<<<< HEAD
  static NAN_PROPERTY_GETTER(GetStmtCacheSize);
  static NAN_PROPERTY_GETTER(GetClientId);
  static NAN_PROPERTY_GETTER(GetModule);
  static NAN_PROPERTY_GETTER(GetAction);

  // Define Setter Accessors to properties
  static NAN_SETTER(SetStmtCacheSize);
  static NAN_SETTER(SetClientId);
  static NAN_SETTER(SetModule);
  static NAN_SETTER(SetAction);

  static void connectionPropertyException(Connection* njsConn, 
=======
  static Handle<Value> GetStmtCacheSize (Local<String> property,
                                    const AccessorInfo& info);
  static Handle<Value> GetClientId (Local<String> property,
                                     const AccessorInfo& info);
  static Handle<Value> GetModule (Local<String> property,
                                   const AccessorInfo& info);
  static Handle<Value> GetAction (Local<String> property,
                                   const AccessorInfo& info);

  // Define Setter Accessors to properties
  static void SetStmtCacheSize (Local<String> property,Local<Value> value,
                                 const AccessorInfo& info);
  static void SetClientId (Local<String> property,Local<Value> value,
                            const AccessorInfo& info);
  static void SetModule (Local<String> property,Local<Value> value,
                          const AccessorInfo& info);
  static void SetAction (Local<String> property,Local<Value> value,
                          const AccessorInfo& info);

  static void connectionPropertyException(const AccessorInfo& info,
>>>>>>> 1fd638f0
                                          NJSErrorType errType,
                                          string property);

  Connection ();
  ~Connection ();


  static void PrepareAndBind (eBaton* executeBaton);
  static void GetDefines (eBaton* executeBaton);
  static void ProcessBinds (_NAN_METHOD_ARGS, unsigned int index,
                            eBaton* executeBaton);
  static void ProcessOptions (_NAN_METHOD_ARGS, unsigned int index,
                              eBaton* executeBaton);
  static void ProcessCallback (_NAN_METHOD_ARGS, unsigned int index,
                               eBaton* executeBaton);
  static void GetExecuteBaton (_NAN_METHOD_ARGS, eBaton* executeBaton);
  static void GetOptions (Handle<Object> options, eBaton* executeBaton);
  static void GetBinds (Handle<Object> bindobj, eBaton* executeBaton);
  static void GetBinds (Handle<Array> bindarray, eBaton* executeBaton);
  static void GetBindUnit (Handle<Value> bindtypes, Bind* bind,
                           eBaton* executeBaton);
  static void GetInBindParams (Handle<Value> bindtypes, Bind* bind,
                                     eBaton* executeBaton, BindType bindType);
  static void GetOutBindParams (unsigned short dataType, Bind* bind,
                                eBaton* executeBaton);
<<<<<<< HEAD
  static v8::Handle<v8::Value> GetOutBinds (eBaton* executeBaton);
  static v8::Handle<v8::Value> GetOutBindArray ( std::vector<Bind*> binds, unsigned int outCount);
  static v8::Handle<v8::Value> GetOutBindObject (std::vector<Bind*> binds);  
  static v8::Handle<v8::Value> GetRows (eBaton* executeBaton);
  static v8::Handle<v8::Value> GetValue (short ind, unsigned short type, void* val,
=======
  static Handle<Value> GetOutBinds (eBaton* executeBaton);
  static Handle<Value> GetOutBindArray ( std::vector<Bind*> binds, unsigned int outCount);
  static Handle<Value> GetOutBindObject (std::vector<Bind*> binds);
  static Handle<Value> GetRows (eBaton* executeBaton);
  static Handle<Value> GetMetaData (std::string* columnNames,
                                    unsigned int numCols);
  static Handle<Value> GetValue (short ind, unsigned short type, void* val,
>>>>>>> 1fd638f0
                                 DPI_BUFLEN_TYPE len);
  static void UpdateDateValue ( eBaton *executeBaton );
  static void v8Date2OraDate ( v8::Handle<v8::Value>, Bind *bind);

  dpi::Conn* dpiconn_;
  bool isValid_;
  Oracledb* oracledb_;

};


#endif                       /** __NJSCONNECTION_H__ **/<|MERGE_RESOLUTION|>--- conflicted
+++ resolved
@@ -150,12 +150,6 @@
   // Define Connection Constructor
   static Persistent<FunctionTemplate> connectionTemplate_s;
   static void Init (Handle<Object> target);
-<<<<<<< HEAD
-=======
-
-private:
-  static Handle<Value>  New (const Arguments& args);
->>>>>>> 1fd638f0
 
 private:
   static NAN_METHOD(New);
@@ -185,7 +179,6 @@
   static void Async_AfterBreak (uv_work_t *req);
 
   // Define Getter Accessors to properties
-<<<<<<< HEAD
   static NAN_PROPERTY_GETTER(GetStmtCacheSize);
   static NAN_PROPERTY_GETTER(GetClientId);
   static NAN_PROPERTY_GETTER(GetModule);
@@ -198,28 +191,6 @@
   static NAN_SETTER(SetAction);
 
   static void connectionPropertyException(Connection* njsConn, 
-=======
-  static Handle<Value> GetStmtCacheSize (Local<String> property,
-                                    const AccessorInfo& info);
-  static Handle<Value> GetClientId (Local<String> property,
-                                     const AccessorInfo& info);
-  static Handle<Value> GetModule (Local<String> property,
-                                   const AccessorInfo& info);
-  static Handle<Value> GetAction (Local<String> property,
-                                   const AccessorInfo& info);
-
-  // Define Setter Accessors to properties
-  static void SetStmtCacheSize (Local<String> property,Local<Value> value,
-                                 const AccessorInfo& info);
-  static void SetClientId (Local<String> property,Local<Value> value,
-                            const AccessorInfo& info);
-  static void SetModule (Local<String> property,Local<Value> value,
-                          const AccessorInfo& info);
-  static void SetAction (Local<String> property,Local<Value> value,
-                          const AccessorInfo& info);
-
-  static void connectionPropertyException(const AccessorInfo& info,
->>>>>>> 1fd638f0
                                           NJSErrorType errType,
                                           string property);
 
@@ -245,21 +216,13 @@
                                      eBaton* executeBaton, BindType bindType);
   static void GetOutBindParams (unsigned short dataType, Bind* bind,
                                 eBaton* executeBaton);
-<<<<<<< HEAD
   static v8::Handle<v8::Value> GetOutBinds (eBaton* executeBaton);
   static v8::Handle<v8::Value> GetOutBindArray ( std::vector<Bind*> binds, unsigned int outCount);
-  static v8::Handle<v8::Value> GetOutBindObject (std::vector<Bind*> binds);  
+  static v8::Handle<v8::Value> GetOutBindObject (std::vector<Bind*> binds);
   static v8::Handle<v8::Value> GetRows (eBaton* executeBaton);
+  static v8::Handle<v8::Value> GetMetaData (std::string* columnNames,
+                                    unsigned int numCols);
   static v8::Handle<v8::Value> GetValue (short ind, unsigned short type, void* val,
-=======
-  static Handle<Value> GetOutBinds (eBaton* executeBaton);
-  static Handle<Value> GetOutBindArray ( std::vector<Bind*> binds, unsigned int outCount);
-  static Handle<Value> GetOutBindObject (std::vector<Bind*> binds);
-  static Handle<Value> GetRows (eBaton* executeBaton);
-  static Handle<Value> GetMetaData (std::string* columnNames,
-                                    unsigned int numCols);
-  static Handle<Value> GetValue (short ind, unsigned short type, void* val,
->>>>>>> 1fd638f0
                                  DPI_BUFLEN_TYPE len);
   static void UpdateDateValue ( eBaton *executeBaton );
   static void v8Date2OraDate ( v8::Handle<v8::Value>, Bind *bind);
