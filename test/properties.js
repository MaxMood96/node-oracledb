/* Copyright (c) 2015, 2017, Oracle and/or its affiliates. All rights reserved. */

/******************************************************************************
 *
 * You may not use the identified files except in compliance with the Apache
 * License, Version 2.0 (the "License.")
 *
 * You may obtain a copy of the License at
 * http://www.apache.org/licenses/LICENSE-2.0.
 *
 * Unless required by applicable law or agreed to in writing, software
 * distributed under the License is distributed on an "AS IS" BASIS, WITHOUT
 * WARRANTIES OR CONDITIONS OF ANY KIND, either express or implied.
 *
 * See the License for the specific language governing permissions and
 * limitations under the License.
 *
 * The node-oracledb test suite uses 'mocha', 'should' and 'async'.
 * See LICENSE.md for relevant licenses.
 *
 * NAME
 *   58. properties.js
 *
 * DESCRIPTION
 *   Testing getters and setters for oracledb and pool classes.
 *   This test aims to increase the code coverage rate.
 *
 * NUMBERING RULE
 *   Test numbers follow this numbering rule:
 *     1  - 20  are reserved for basic functional tests
 *     21 - 50  are reserved for data type supporting tests
 *     51 onwards are for other tests
 *
 *****************************************************************************/
'use strict';

var oracledb = require('oracledb');
var should   = require('should');
var async    = require('async');
var dbConfig = require('./dbconfig.js');
var assist   = require('./dataTypeAssist.js');

describe('58. properties.js', function() {

  describe('58.1 Oracledb Class', function() {

    var defaultValues = {};

    before('save the default values', function() {
      defaultValues.poolMin          = oracledb.poolMin;
      defaultValues.poolMax          = oracledb.poolMax;
      defaultValues.poolIncrement    = oracledb.poolIncrement;
      defaultValues.poolTimeout      = oracledb.poolTimeout;
      defaultValues.maxRows          = oracledb.maxRows;
<<<<<<< HEAD
      defaultValues.prefetchRows     = oracledb.prefetchRows;
      defaultValues.autoCommit       = oracledb.autoCommit;
      defaultValues.version          = oracledb.version;
      defaultValues.connClass        = oracledb.connClass;
=======
      defaultValues.fetchArraySize   = oracledb.fetchArraySize;
      defaultValues.autoCommit       = oracledb.autoCommit;
      defaultValues.version          = oracledb.version;
      defaultValues.connectionClass  = oracledb.connectionClass;
>>>>>>> 4ac1d79e
      defaultValues.externalAuth     = oracledb.externalAuth;
      defaultValues.fetchAsString    = oracledb.fetchAsString;
      defaultValues.outFormat        = oracledb.outFormat;
      defaultValues.lobPrefetchSize  = oracledb.lobPrefetchSize;
      defaultValues.queueRequests    = oracledb.queueRequests;
      defaultValues.queueTimeout     = oracledb.queueTimeout;
      defaultValues.stmtCacheSize    = oracledb.stmtCacheSize;
      defaultValues.poolPingInterval = oracledb.poolPingInterval;
<<<<<<< HEAD
=======
      defaultValues.fetchAsBuffer    = oracledb.fetchAsBuffer;
>>>>>>> 4ac1d79e
    });

    after('restore the values', function() {
      oracledb.poolMin          = defaultValues.poolMin;
      oracledb.poolMax          = defaultValues.poolMax;
      oracledb.poolIncrement    = defaultValues.poolIncrement;
      oracledb.poolTimeout      = defaultValues.poolTimeout;
      oracledb.maxRows          = defaultValues.maxRows;
      oracledb.fetchArraySize   = defaultValues.fetchArraySize;
      oracledb.autoCommit       = defaultValues.autoCommit;
      // oracledb.version          = defaultValues.version;         // version is a read-only property. it needn't to restore.
      oracledb.connectionClass  = defaultValues.connectionClass;
      oracledb.externalAuth     = defaultValues.externalAuth;
      oracledb.fetchAsString    = defaultValues.fetchAsString;
      oracledb.outFormat        = defaultValues.outFormat;
      oracledb.lobPrefetchSize  = defaultValues.lobPrefetchSize;
      oracledb.queueRequests    = defaultValues.queueRequests;
      oracledb.queueTimeout     = defaultValues.queueTimeout;
      oracledb.stmtCacheSize    = defaultValues.stmtCacheSize;
      oracledb.poolPingInterval = defaultValues.poolPingInterval;
<<<<<<< HEAD
=======
      oracledb.fetchAsBuffer    = defaultValues.fetchAsBuffer;
>>>>>>> 4ac1d79e
    });

    it('58.1.1 poolMin', function() {
      var t = oracledb.poolMin;
      oracledb.poolMin = t + 1;

      t.should.eql(defaultValues.poolMin);
      (oracledb.poolMin).should.eql(defaultValues.poolMin + 1);
    });

    it('58.1.2 poolMax', function() {
      var t = oracledb.poolMax;
      oracledb.poolMax = t + 1;

      t.should.eql(defaultValues.poolMax);
      (oracledb.poolMax).should.eql(defaultValues.poolMax + 1);
    });

    it('58.1.3 poolIncrement', function() {
      var t = oracledb.poolIncrement;
      oracledb.poolIncrement = t + 1;

      t.should.eql(defaultValues.poolIncrement);
      (oracledb.poolIncrement).should.eql(defaultValues.poolIncrement + 1);
    });

    it('58.1.4 poolTimeout', function() {
      var t = oracledb.poolTimeout;
      oracledb.poolTimeout = t + 1;

      t.should.eql(defaultValues.poolTimeout);
      (oracledb.poolTimeout).should.eql(defaultValues.poolTimeout + 1);
    });

    it('58.1.5 maxRows', function() {
      var t = oracledb.maxRows;
      oracledb.maxRows = t + 1;

      t.should.eql(defaultValues.maxRows);
      (oracledb.maxRows).should.eql(defaultValues.maxRows + 1);
    });

    it('58.1.6 fetchArraySize', function() {
      var t = oracledb.fetchArraySize;
      oracledb.fetchArraySize = t + 1;

<<<<<<< HEAD
      t.should.eql(defaultValues.prefetchRows);
      (oracledb.prefetchRows).should.eql(defaultValues.prefetchRows + 1);
=======
      t.should.eql(defaultValues.fetchArraySize);
      (oracledb.fetchArraySize).should.eql(defaultValues.fetchArraySize + 1);
>>>>>>> 4ac1d79e
    });

    it('58.1.7 autoCommit', function() {
      var t = oracledb.autoCommit;
      oracledb.autoCommit = !t;

      t.should.eql(defaultValues.autoCommit);
      (oracledb.autoCommit).should.eql( !defaultValues.autoCommit );

    });

    it('58.1.8 version (read-only)', function() {
      (oracledb.version).should.be.a.Number();
<<<<<<< HEAD

      try {
        oracledb.version = 5;
      } catch(err) {
        should.exist(err);
        // console.log(err.message);
        (err.message).should.startWith('NJS-014:');
      }
    });

    it('58.1.9 connClass', function() {
      oracledb.connClass = "cc";
      (oracledb.connClass).should.be.a.String();
=======
      should.throws(
        function() {
          oracledb.version = 5;
        },
        /NJS-014: [\w]+ is a read-only property/
      );
    });

    it('58.1.9 connectionClass', function() {
      var t = oracledb.connectionClass;
      oracledb.connectionClass = 'DEVPOOL';
      var cclass = oracledb.connectionClass;

      should.equal(t, '');
      should.strictEqual(cclass, 'DEVPOOL');
>>>>>>> 4ac1d79e
    });

    it('58.1.10 externalAuth', function() {
      var t = oracledb.externalAuth;
      oracledb.externalAuth = !t;

      t.should.eql(defaultValues.externalAuth);
      (oracledb.externalAuth).should.eql( !defaultValues.externalAuth );
    });

    it('58.1.11 fetchAsString', function() {
      var t = oracledb.fetchAsString;
      oracledb.fetchAsString = [oracledb.DATE];

      t.should.eql(defaultValues.fetchAsString);
      (oracledb.fetchAsString).should.not.eql(defaultValues.fetchAsString);
    });

    it('58.1.12 outFormat', function() {
      var t = oracledb.outFormat;
      oracledb.outFormat = oracledb.OBJECT;

      t.should.eql(oracledb.ARRAY);
      (oracledb.outFormat).should.not.eql(defaultValues.outFormat);
    });

    it('58.1.13 lobPrefetchSize', function() {
      var t = oracledb.lobPrefetchSize;
      oracledb.lobPrefetchSize = t + 1;

      t.should.eql(defaultValues.lobPrefetchSize);
      (oracledb.lobPrefetchSize).should.eql(defaultValues.lobPrefetchSize + 1);
    });

    it('58.1.14 oracleClientVersion (read-only)', function () {
      var t = oracledb.oracleClientVersion ;
      t.should.be.a.Number();

      should.throws(
        function() {
          oracledb.oracleClientVersion = t + 1;
        },
        /NJS-014: [\w]+ is a read-only property/
      );
    });

    it('58.1.15 queueRequests', function() {
      var t = oracledb.queueRequests;
      oracledb.queueRequests = false;

      should.equal(t, true);
      should.notEqual(t, oracledb.queueRequests);
    });

    it('58.1.16 queueTimeout', function() {
      var t = oracledb.queueTimeout;
      oracledb.queueTimeout = t + 1000;

      should.equal(t, defaultValues.queueTimeout);
      should.notEqual(oracledb.queueTimeout, defaultValues.queueTimeout);
    });

    it('58.1.17 stmtCacheSize', function() {
      var t = oracledb.stmtCacheSize;
      oracledb.stmtCacheSize = t + 5;

      should.equal(t, defaultValues.stmtCacheSize);
      should.notEqual(oracledb.stmtCacheSize, defaultValues.stmtCacheSize);
    });

    it('58.1.18 poolPingInterval', function() {
      var t = oracledb.poolPingInterval;
      oracledb.poolPingInterval = t + 100;

      should.equal(t, defaultValues.poolPingInterval);
      should.notEqual(oracledb.poolPingInterval, defaultValues.poolPingInterval);
    });
<<<<<<< HEAD
=======

    it('58.1.19 fetchAsBuffer', function() {
      var t = oracledb.fetchAsBuffer;
      oracledb.fetchAsBuffer = [ oracledb.BLOB ];

      t.should.eql(defaultValues.fetchAsBuffer);
      (oracledb.fetchAsBuffer).should.not.eql(defaultValues.fetchAsBuffer);
    });

    it('58.1.20 Negative - connectionClass ', function() {
      should.throws(
        function() {
          oracledb.connectionClass = NaN;
        },
        /NJS-004: invalid value for property [\w]/
      );
    });

    it('58.1.21 Negative - autoCommit', function() {
      should.throws(
        function() {
          oracledb.autoCommit = 2017;
        },
        /NJS-004: invalid value for property [\w]/
      );
    });

    it('58.1.22 Negative - outFormat', function() {
      should.throws(
        function() {
          oracledb.outFormat = 'abc';
        },
        /NJS-004: invalid value for property [\w]/
      );
    });

    it('58.1.23 Negative - externalAuth', function() {
      should.throws(
        function() {
          oracledb.externalAuth = 2017;
        },
        /NJS-004: invalid value for property [\w]/
      );
    });
>>>>>>> 4ac1d79e

  }); // 58.1

  describe('58.2 Pool Class', function() {
    var pool = null;

    before(function(done) {
      oracledb.createPool(
        {
          user:          dbConfig.user,
          password:      dbConfig.password,
          connectString: dbConfig.connectString
        },
        function(err, p) {
          should.not.exist(err);
          pool = p;
          done();
        }
      );
    });

    after(function(done) {
      pool.terminate(function(err) {
        should.not.exist(err);
        done();
      });
    });

    it('58.2.1 poolMin', function() {
      var t = pool.poolMin;
      t.should.be.a.Number();

<<<<<<< HEAD
      try {
        pool.poolMin = t + 1;
      } catch(err) {
        should.exist(err);
        (err.message).should.startWith('NJS-014:');
      }
=======
      should.throws(
        function() {
          pool.poolMin = t + 1;
        },
        /NJS-014: [\w]+ is a read-only property/
      );
>>>>>>> 4ac1d79e
    });

    it('58.2.2 poolMax', function() {
      var t = pool.poolMax;
      t.should.be.a.Number();

<<<<<<< HEAD
      try {
        pool.poolMax = t + 1;
      } catch(err) {
        should.exist(err);
        (err.message).should.startWith('NJS-014:');
      }
=======
      should.throws(
        function() {
          pool.poolMax = t + 1;
        },
        /NJS-014: [\w]+ is a read-only property/
      );
>>>>>>> 4ac1d79e
    });

    it('58.2.3 poolIncrement', function() {
      var t = pool.poolIncrement;
      t.should.be.a.Number();

<<<<<<< HEAD
      try {
        pool.poolIncrement = t + 1;
      } catch(err) {
        should.exist(err);
        (err.message).should.startWith('NJS-014:');
      }
=======
      should.throws(
        function() {
          pool.poolIncrement = t + 1;
        },
        /NJS-014: [\w]+ is a read-only property/
      );
>>>>>>> 4ac1d79e
    });

    it('58.2.4 poolTimeout', function() {
      var t = pool.poolTimeout;
      t.should.be.a.Number();

<<<<<<< HEAD
      try {
        pool.poolTimeout = t + 1;
      } catch(err) {
        should.exist(err);
        (err.message).should.startWith('NJS-014:');
      }
=======
      should.throws(
        function() {
          pool.poolTimeout = t + 1;
        },
        /NJS-014: [\w]+ is a read-only property/
      );
>>>>>>> 4ac1d79e
    });

    it('58.2.5 stmtCacheSize', function() {
      var t = pool.stmtCacheSize;
      t.should.be.a.Number();

<<<<<<< HEAD
      try {
        pool.stmtCacheSize = t + 1;
      } catch(err) {
        should.exist(err);
        (err.message).should.startWith('NJS-014:');
      }
=======
      should.throws(
        function() {
          pool.stmtCacheSize = t + 1;
        },
        /NJS-014: [\w]+ is a read-only property/
      );
>>>>>>> 4ac1d79e
    });

    it('58.2.6 connectionsInUse', function() {
      var t = pool.connectionsInUse;
      t.should.be.a.Number();

<<<<<<< HEAD
      try {
        pool.connectionsInUse = t + 1;
      } catch(err) {
        should.exist(err);
        (err.message).should.startWith('NJS-014:');
      }
=======
      should.throws(
        function() {
          pool.connectionsInUse = t + 1;
        },
        /NJS-014: [\w]+ is a read-only property/
      );
>>>>>>> 4ac1d79e
    });

    it('58.2.7 connectionsOpen', function() {
      var t = pool.connectionsOpen;
      t.should.be.a.Number();

<<<<<<< HEAD
      try {
        pool.connectionsOpen = t + 1;
      } catch(err) {
        should.exist(err);
        (err.message).should.startWith('NJS-014:');
      }
=======
      should.throws(
        function() {
          pool.connectionsOpen = t + 1;
        },
        /NJS-014: [\w]+ is a read-only property/
      );
>>>>>>> 4ac1d79e
    });

    it('58.2.8 queueRequests', function() {
      var t = pool.queueRequests;
      t.should.be.a.Boolean;

<<<<<<< HEAD
      try {
        pool.queueRequests = !t;
      } catch(err) {
        should.exist(err);
        (err.message).should.startWith('NJS-014:');
      }
=======
      should.throws(
        function() {
          pool.queueRequests = !t;
        },
        /NJS-014: [\w]+ is a read-only property/
      );
>>>>>>> 4ac1d79e
    });

    it('58.2.9 queueTimeout', function() {
      var t = pool.queueTimeout;
      t.should.be.a.Number();
<<<<<<< HEAD

      try {
        pool.queueTimeout = t + 1000;
      } catch(err) {
        should.exist(err);
        (err.message).should.startWith('NJS-014:');
      }
    });

    it('58.2.10 poolPingInterval', function() {
      var t = pool.poolPingInterval;
      t.should.be.a.Number();

      try {
        pool.poolPingInterval = t + 100;
      } catch(err) {
        should.exist(err);
        (err.message).should.startWith('NJS-014:');
      }
    });

=======

      should.throws(
        function() {
          pool.queueTimeout = t + 1000;
        },
        /NJS-014: [\w]+ is a read-only property/
      );
    });

    it('58.2.10 poolPingInterval', function() {
      var t = pool.poolPingInterval;
      t.should.be.a.Number();

      should.throws(
        function() {
          pool.poolPingInterval = t + 100;
        },
        /NJS-014: [\w]+ is a read-only property/
      );
    });

>>>>>>> 4ac1d79e
  }); // 58.2

  describe('58.3 Connection Class', function() {
    var connection = null;

    before('get one connection', function(done) {
      oracledb.getConnection(
        {
          user:          dbConfig.user,
          password:      dbConfig.password,
          connectString: dbConfig.connectString
        },
        function(err, conn) {
          should.not.exist(err);
          connection = conn;
          done();
        }
      );
    });

    after('release connection', function(done) {
      connection.release( function(err) {
        should.not.exist(err);
        done();
      });
    });

    it('58.3.1 Connection object initial toString values', function() {
      connection.should.be.an.Object;

      should.equal(connection.action, null);
      should.equal(connection.module, null);
      should.equal(connection.clientId, null);

      (connection.stmtCacheSize).should.be.a.Number();
      (connection.stmtCacheSize).should.be.greaterThan(0);
    });

    it('58.3.2 stmtCacheSize (read-only)', function() {
      var t = connection.stmtCacheSize;
      t.should.be.a.Number();

<<<<<<< HEAD
      try {
        connection.stmtCacheSize = t + 1;
      } catch(err) {
        should.exist(err);
        (err.message).should.startWith('NJS-014:');
      }
    });

    it('58.3.3 clientId (write-only)', function() {
      try {
        var t = connection.clientId;
        should.not.exist(t);
      } catch(err) {
        should.exist(err);
        (err.message).should.startWith('NJS-015:'); // write-only
      }

      try {
        connection.clientId = 4;
      } catch(err) {
        should.exist(err);
        (err.message).should.startWith('NJS-004:');  // invalid value
      }

      connection.clientId = "103.3";
    });
=======
      should.throws(
        function() {
          connection.stmtCacheSize = t + 1;
        },
        /NJS-014: [\w]+ is a read-only property/
      );
    });

    it('58.3.3 clientId (write-only)', function() {
      var t = connection.clientId;
      should.strictEqual(t, null);
>>>>>>> 4ac1d79e

      should.throws(
        function() {
          connection.clientId = 4;
        },
        /NJS-004: invalid value for property [\w]/
      );

      should.doesNotThrow(
        function() {
          connection.clientId = "103.3";
        }
      );
    });

<<<<<<< HEAD
      try {
        var t = connection.action;
        should.not.exist(t);
      } catch(err) {
        should.exist(err);
        (err.message).should.startWith('NJS-015:');
      }
=======
    it('58.3.4 action (write-only)', function() {
      var t = connection.action;
      should.strictEqual(t, null);
>>>>>>> 4ac1d79e

      should.throws(
        function() {
          connection.action = 4;
        },
        /NJS-004: invalid value for property [\w]/
      );

<<<<<<< HEAD
      connection.action = "103.3 action";
=======
      should.doesNotThrow(
        function() {
          connection.action = "103.3 action";
        }
      );
>>>>>>> 4ac1d79e
    });

    it('58.3.5 module (write-only)', function() {
      var t = connection.module;
      should.strictEqual(t, null);

<<<<<<< HEAD
      try {
        var t = connection.module;
        should.not.exist(t);
      } catch(err) {
        should.exist(err);
        (err.message).should.startWith('NJS-015:');
      }

      try {
        connection.module = 4;
      } catch(err) {
        should.exist(err);
        (err.message).should.startWith('NJS-004:');  // invalid value
      }

      connection.module = "103.3 module";
=======
      should.throws(
        function() {
          connection.module = 4;
        },
        /NJS-004: invalid value for property [\w]/
      );

      should.doesNotThrow(
        function() {
          connection.clientId = "103.3 module";
        }
      );
>>>>>>> 4ac1d79e
    });

    it('58.3.6 oracleServerVersion (read-only)', function () {
      var t = connection.oracleServerVersion;
      t.should.be.a.Number();

      should.throws(
        function() {
          connection.oracleServerVersion = t + 1;
        },
        /NJS-014: [\w]+ is a read-only property/
      );
    });

  }); // 58.3

  describe('58.4 ResultSet Class', function() {

    var tableName = "nodb_number";
    var numbers = assist.data.numbers;
    var connection = null;
    var resultSet = null;

    before('get resultSet class', function(done) {
      async.series([
        function(callback) {
          oracledb.getConnection(
            {
              user:          dbConfig.user,
              password:      dbConfig.password,
              connectString: dbConfig.connectString
            },
            function(err, conn) {
              should.not.exist(err);
              connection = conn;
              callback();
            }
          );
        },
        function(callback) {
          assist.setUp(connection, tableName, numbers, callback);
        },
        function(callback) {
          connection.execute(
            "SELECT * FROM " + tableName + " ORDER BY num",
            [],
            { resultSet: true, outFormat: oracledb.OBJECT },
            function(err, result) {
              should.not.exist(err);
              resultSet = result.resultSet;
              callback();
            }
          );
        }
      ], done);
    });

    after( function(done) {
      connection.execute(
        "DROP TABLE " + tableName + " PURGE",
        function(err) {
          should.not.exist(err);

          connection.release( function(err) {
            should.not.exist(err);
            done();
          });
        }
      );
    });

    it('58.4.1 metaData (read-only)', function(done) {
      should.exist(resultSet.metaData);
      var t = resultSet.metaData;
      t.should.eql( [ { name: 'NUM' }, { name: 'CONTENT' } ] );

<<<<<<< HEAD
      try {
        resultSet.metaData = {"foo": "bar"};
      } catch(err) {
        should.exist(err);
        (err.message).should.startWith('NJS-014:');
      }
    });

  }); // 58.5
=======
      should.throws(
        function() {
          resultSet.metaData = {"foo": "bar"};
        },
        /NJS-014: [\w]+ is a read-only property/
      );
      resultSet.close(done);
    });

  }); // 58.4
>>>>>>> 4ac1d79e
});<|MERGE_RESOLUTION|>--- conflicted
+++ resolved
@@ -52,17 +52,10 @@
       defaultValues.poolIncrement    = oracledb.poolIncrement;
       defaultValues.poolTimeout      = oracledb.poolTimeout;
       defaultValues.maxRows          = oracledb.maxRows;
-<<<<<<< HEAD
-      defaultValues.prefetchRows     = oracledb.prefetchRows;
-      defaultValues.autoCommit       = oracledb.autoCommit;
-      defaultValues.version          = oracledb.version;
-      defaultValues.connClass        = oracledb.connClass;
-=======
       defaultValues.fetchArraySize   = oracledb.fetchArraySize;
       defaultValues.autoCommit       = oracledb.autoCommit;
       defaultValues.version          = oracledb.version;
       defaultValues.connectionClass  = oracledb.connectionClass;
->>>>>>> 4ac1d79e
       defaultValues.externalAuth     = oracledb.externalAuth;
       defaultValues.fetchAsString    = oracledb.fetchAsString;
       defaultValues.outFormat        = oracledb.outFormat;
@@ -71,10 +64,7 @@
       defaultValues.queueTimeout     = oracledb.queueTimeout;
       defaultValues.stmtCacheSize    = oracledb.stmtCacheSize;
       defaultValues.poolPingInterval = oracledb.poolPingInterval;
-<<<<<<< HEAD
-=======
       defaultValues.fetchAsBuffer    = oracledb.fetchAsBuffer;
->>>>>>> 4ac1d79e
     });
 
     after('restore the values', function() {
@@ -95,10 +85,7 @@
       oracledb.queueTimeout     = defaultValues.queueTimeout;
       oracledb.stmtCacheSize    = defaultValues.stmtCacheSize;
       oracledb.poolPingInterval = defaultValues.poolPingInterval;
-<<<<<<< HEAD
-=======
       oracledb.fetchAsBuffer    = defaultValues.fetchAsBuffer;
->>>>>>> 4ac1d79e
     });
 
     it('58.1.1 poolMin', function() {
@@ -145,13 +132,8 @@
       var t = oracledb.fetchArraySize;
       oracledb.fetchArraySize = t + 1;
 
-<<<<<<< HEAD
-      t.should.eql(defaultValues.prefetchRows);
-      (oracledb.prefetchRows).should.eql(defaultValues.prefetchRows + 1);
-=======
       t.should.eql(defaultValues.fetchArraySize);
       (oracledb.fetchArraySize).should.eql(defaultValues.fetchArraySize + 1);
->>>>>>> 4ac1d79e
     });
 
     it('58.1.7 autoCommit', function() {
@@ -165,21 +147,6 @@
 
     it('58.1.8 version (read-only)', function() {
       (oracledb.version).should.be.a.Number();
-<<<<<<< HEAD
-
-      try {
-        oracledb.version = 5;
-      } catch(err) {
-        should.exist(err);
-        // console.log(err.message);
-        (err.message).should.startWith('NJS-014:');
-      }
-    });
-
-    it('58.1.9 connClass', function() {
-      oracledb.connClass = "cc";
-      (oracledb.connClass).should.be.a.String();
-=======
       should.throws(
         function() {
           oracledb.version = 5;
@@ -195,7 +162,6 @@
 
       should.equal(t, '');
       should.strictEqual(cclass, 'DEVPOOL');
->>>>>>> 4ac1d79e
     });
 
     it('58.1.10 externalAuth', function() {
@@ -273,8 +239,6 @@
       should.equal(t, defaultValues.poolPingInterval);
       should.notEqual(oracledb.poolPingInterval, defaultValues.poolPingInterval);
     });
-<<<<<<< HEAD
-=======
 
     it('58.1.19 fetchAsBuffer', function() {
       var t = oracledb.fetchAsBuffer;
@@ -319,7 +283,6 @@
         /NJS-004: invalid value for property [\w]/
       );
     });
->>>>>>> 4ac1d79e
 
   }); // 58.1
 
@@ -352,209 +315,114 @@
       var t = pool.poolMin;
       t.should.be.a.Number();
 
-<<<<<<< HEAD
-      try {
-        pool.poolMin = t + 1;
-      } catch(err) {
-        should.exist(err);
-        (err.message).should.startWith('NJS-014:');
-      }
-=======
       should.throws(
         function() {
           pool.poolMin = t + 1;
         },
         /NJS-014: [\w]+ is a read-only property/
       );
->>>>>>> 4ac1d79e
     });
 
     it('58.2.2 poolMax', function() {
       var t = pool.poolMax;
       t.should.be.a.Number();
 
-<<<<<<< HEAD
-      try {
-        pool.poolMax = t + 1;
-      } catch(err) {
-        should.exist(err);
-        (err.message).should.startWith('NJS-014:');
-      }
-=======
       should.throws(
         function() {
           pool.poolMax = t + 1;
         },
         /NJS-014: [\w]+ is a read-only property/
       );
->>>>>>> 4ac1d79e
     });
 
     it('58.2.3 poolIncrement', function() {
       var t = pool.poolIncrement;
       t.should.be.a.Number();
 
-<<<<<<< HEAD
-      try {
-        pool.poolIncrement = t + 1;
-      } catch(err) {
-        should.exist(err);
-        (err.message).should.startWith('NJS-014:');
-      }
-=======
       should.throws(
         function() {
           pool.poolIncrement = t + 1;
         },
         /NJS-014: [\w]+ is a read-only property/
       );
->>>>>>> 4ac1d79e
     });
 
     it('58.2.4 poolTimeout', function() {
       var t = pool.poolTimeout;
       t.should.be.a.Number();
 
-<<<<<<< HEAD
-      try {
-        pool.poolTimeout = t + 1;
-      } catch(err) {
-        should.exist(err);
-        (err.message).should.startWith('NJS-014:');
-      }
-=======
       should.throws(
         function() {
           pool.poolTimeout = t + 1;
         },
         /NJS-014: [\w]+ is a read-only property/
       );
->>>>>>> 4ac1d79e
     });
 
     it('58.2.5 stmtCacheSize', function() {
       var t = pool.stmtCacheSize;
       t.should.be.a.Number();
 
-<<<<<<< HEAD
-      try {
-        pool.stmtCacheSize = t + 1;
-      } catch(err) {
-        should.exist(err);
-        (err.message).should.startWith('NJS-014:');
-      }
-=======
       should.throws(
         function() {
           pool.stmtCacheSize = t + 1;
         },
         /NJS-014: [\w]+ is a read-only property/
       );
->>>>>>> 4ac1d79e
     });
 
     it('58.2.6 connectionsInUse', function() {
       var t = pool.connectionsInUse;
       t.should.be.a.Number();
 
-<<<<<<< HEAD
-      try {
-        pool.connectionsInUse = t + 1;
-      } catch(err) {
-        should.exist(err);
-        (err.message).should.startWith('NJS-014:');
-      }
-=======
       should.throws(
         function() {
           pool.connectionsInUse = t + 1;
         },
         /NJS-014: [\w]+ is a read-only property/
       );
->>>>>>> 4ac1d79e
     });
 
     it('58.2.7 connectionsOpen', function() {
       var t = pool.connectionsOpen;
       t.should.be.a.Number();
 
-<<<<<<< HEAD
-      try {
-        pool.connectionsOpen = t + 1;
-      } catch(err) {
-        should.exist(err);
-        (err.message).should.startWith('NJS-014:');
-      }
-=======
       should.throws(
         function() {
           pool.connectionsOpen = t + 1;
         },
         /NJS-014: [\w]+ is a read-only property/
       );
->>>>>>> 4ac1d79e
     });
 
     it('58.2.8 queueRequests', function() {
       var t = pool.queueRequests;
       t.should.be.a.Boolean;
 
-<<<<<<< HEAD
-      try {
-        pool.queueRequests = !t;
-      } catch(err) {
-        should.exist(err);
-        (err.message).should.startWith('NJS-014:');
-      }
-=======
       should.throws(
         function() {
           pool.queueRequests = !t;
         },
         /NJS-014: [\w]+ is a read-only property/
       );
->>>>>>> 4ac1d79e
     });
 
     it('58.2.9 queueTimeout', function() {
       var t = pool.queueTimeout;
       t.should.be.a.Number();
-<<<<<<< HEAD
-
-      try {
-        pool.queueTimeout = t + 1000;
-      } catch(err) {
-        should.exist(err);
-        (err.message).should.startWith('NJS-014:');
-      }
+
+      should.throws(
+        function() {
+          pool.queueTimeout = t + 1000;
+        },
+        /NJS-014: [\w]+ is a read-only property/
+      );
     });
 
     it('58.2.10 poolPingInterval', function() {
       var t = pool.poolPingInterval;
       t.should.be.a.Number();
 
-      try {
-        pool.poolPingInterval = t + 100;
-      } catch(err) {
-        should.exist(err);
-        (err.message).should.startWith('NJS-014:');
-      }
-    });
-
-=======
-
-      should.throws(
-        function() {
-          pool.queueTimeout = t + 1000;
-        },
-        /NJS-014: [\w]+ is a read-only property/
-      );
-    });
-
-    it('58.2.10 poolPingInterval', function() {
-      var t = pool.poolPingInterval;
-      t.should.be.a.Number();
-
       should.throws(
         function() {
           pool.poolPingInterval = t + 100;
@@ -563,7 +431,6 @@
       );
     });
 
->>>>>>> 4ac1d79e
   }); // 58.2
 
   describe('58.3 Connection Class', function() {
@@ -606,34 +473,6 @@
       var t = connection.stmtCacheSize;
       t.should.be.a.Number();
 
-<<<<<<< HEAD
-      try {
-        connection.stmtCacheSize = t + 1;
-      } catch(err) {
-        should.exist(err);
-        (err.message).should.startWith('NJS-014:');
-      }
-    });
-
-    it('58.3.3 clientId (write-only)', function() {
-      try {
-        var t = connection.clientId;
-        should.not.exist(t);
-      } catch(err) {
-        should.exist(err);
-        (err.message).should.startWith('NJS-015:'); // write-only
-      }
-
-      try {
-        connection.clientId = 4;
-      } catch(err) {
-        should.exist(err);
-        (err.message).should.startWith('NJS-004:');  // invalid value
-      }
-
-      connection.clientId = "103.3";
-    });
-=======
       should.throws(
         function() {
           connection.stmtCacheSize = t + 1;
@@ -645,7 +484,6 @@
     it('58.3.3 clientId (write-only)', function() {
       var t = connection.clientId;
       should.strictEqual(t, null);
->>>>>>> 4ac1d79e
 
       should.throws(
         function() {
@@ -661,19 +499,9 @@
       );
     });
 
-<<<<<<< HEAD
-      try {
-        var t = connection.action;
-        should.not.exist(t);
-      } catch(err) {
-        should.exist(err);
-        (err.message).should.startWith('NJS-015:');
-      }
-=======
     it('58.3.4 action (write-only)', function() {
       var t = connection.action;
       should.strictEqual(t, null);
->>>>>>> 4ac1d79e
 
       should.throws(
         function() {
@@ -682,39 +510,17 @@
         /NJS-004: invalid value for property [\w]/
       );
 
-<<<<<<< HEAD
-      connection.action = "103.3 action";
-=======
       should.doesNotThrow(
         function() {
           connection.action = "103.3 action";
         }
       );
->>>>>>> 4ac1d79e
     });
 
     it('58.3.5 module (write-only)', function() {
       var t = connection.module;
       should.strictEqual(t, null);
 
-<<<<<<< HEAD
-      try {
-        var t = connection.module;
-        should.not.exist(t);
-      } catch(err) {
-        should.exist(err);
-        (err.message).should.startWith('NJS-015:');
-      }
-
-      try {
-        connection.module = 4;
-      } catch(err) {
-        should.exist(err);
-        (err.message).should.startWith('NJS-004:');  // invalid value
-      }
-
-      connection.module = "103.3 module";
-=======
       should.throws(
         function() {
           connection.module = 4;
@@ -727,7 +533,6 @@
           connection.clientId = "103.3 module";
         }
       );
->>>>>>> 4ac1d79e
     });
 
     it('58.3.6 oracleServerVersion (read-only)', function () {
@@ -804,17 +609,6 @@
       var t = resultSet.metaData;
       t.should.eql( [ { name: 'NUM' }, { name: 'CONTENT' } ] );
 
-<<<<<<< HEAD
-      try {
-        resultSet.metaData = {"foo": "bar"};
-      } catch(err) {
-        should.exist(err);
-        (err.message).should.startWith('NJS-014:');
-      }
-    });
-
-  }); // 58.5
-=======
       should.throws(
         function() {
           resultSet.metaData = {"foo": "bar"};
@@ -825,5 +619,4 @@
     });
 
   }); // 58.4
->>>>>>> 4ac1d79e
 });