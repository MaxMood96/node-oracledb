--- conflicted
+++ resolved
@@ -96,8 +96,6 @@
       assist.verifyRefCursor(connection, tableName, dates, done);
     });
 
-<<<<<<< HEAD
-=======
     it('33.1.4 columns fetched from REF CURSORS can be mapped by fetchInfo settings', function(done) {
       assist.verifyRefCursorWithFetchInfo(connection, tableName, dates, done);
     });
@@ -107,7 +105,6 @@
       assist.verifyRefCursorWithFetchAsString(connection, tableName, dates, done);
     });
 
->>>>>>> 4ac1d79e
   }); // end of 33.1 suite
 
   describe('33.2 stores null value correctly', function() {
