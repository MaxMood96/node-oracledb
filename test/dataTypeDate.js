/* Copyright (c) 2015, 2016, Oracle and/or its affiliates. All rights reserved. */

/******************************************************************************
 *
 * You may not use the identified files except in compliance with the Apache
 * License, Version 2.0 (the "License.")
 *
 * You may obtain a copy of the License at
 * http://www.apache.org/licenses/LICENSE-2.0.
 *
 * Unless required by applicable law or agreed to in writing, software
 * distributed under the License is distributed on an "AS IS" BASIS, WITHOUT
 * WARRANTIES OR CONDITIONS OF ANY KIND, either express or implied.
 *
 * See the License for the specific language governing permissions and
 * limitations under the License.
 *
 * The node-oracledb test suite uses 'mocha', 'should' and 'async'.
 * See LICENSE.md for relevant licenses.
 *
 * NAME
 *   32. dataTypeDate.js
 *
 * DESCRIPTION
 *    Testing Oracle data type support - DATE.
 *
 * NUMBERING RULE
 *   Test numbers follow this numbering rule:
 *     1  - 20  are reserved for basic functional tests
 *     21 - 50  are reserved for data type supporting tests
 *     51 onwards are for other tests
 *
 *****************************************************************************/
'use strict';

var oracledb = require('oracledb');
var should   = require('should');
var async    = require('async');
var assist   = require('./dataTypeAssist.js');
var dbConfig = require('./dbconfig.js');

describe('32. dataTypeDate.js', function() {

  var connection = null;
  var tableName = "nodb_date";

  before('get one connection', function(done) {
    oracledb.getConnection(
      {
        user:          dbConfig.user,
        password:      dbConfig.password,
        connectString: dbConfig.connectString
      },
      function(err, conn) {
        should.not.exist(err);
        connection = conn;
        done();
      }
    );
  });

  after('release connection', function(done) {
    connection.release( function(err) {
      should.not.exist(err);
      done();
    });
  });

  describe('32.1 Testing JavaScript Date data', function() {
    var dates = assist.data.dates;

    before('create table, insert data',function(done) {
      assist.setUp(connection, tableName, dates, done);
    });

    after(function(done) {
      oracledb.fetchAsString = [];
      connection.execute(
        "DROP table " + tableName + " PURGE",
        function(err) {
          should.not.exist(err);
          done();
        }
      );
    });

    it('32.1.1 works well with SELECT query', function(done) {
      var arrayLength = dates.length;
      for (var i = 0; i < arrayLength; i++) {
        if (dates[i].getMilliseconds() > 0)
          dates[i].setMilliseconds(0);
      }

      assist.dataTypeSupport(connection, tableName, dates, done);
    });

    it('32.1.2 works well with result set', function(done) {
      assist.verifyResultSet(connection, tableName, dates, done);
    });

    it('32.1.3 works well with REF Cursor', function(done) {
      assist.verifyRefCursor(connection, tableName, dates, done);
    });
<<<<<<< HEAD
=======

    it('32.1.4 columns fetched from REF CURSORS can be mapped by fetchInfo settings', function(done) {
      assist.verifyRefCursorWithFetchInfo(connection, tableName, dates, done);
    });

    it('32.1.5 columns fetched from REF CURSORS can be mapped by oracledb.fetchAsString', function(done) {
      oracledb.fetchAsString = [ oracledb.DATE ];
      assist.verifyRefCursorWithFetchAsString(connection, tableName, dates, done);
    });
>>>>>>> 4ac1d79e

  }); // 32.1 suite

  describe('32.2 stores null value correctly', function() {
    it('32.2.1 testing Null, Empty string and Undefined', function(done) {
      assist.verifyNullValues(connection, tableName, done);
    });
  });

  describe('32.3 insert SQL Date data', function() {
    var dates = assist.DATE_STRINGS;

    before(function(done) {
      assist.setUp4sql(connection, tableName, dates, done);
    });

    after(function(done) {
      connection.execute(
        "DROP table " + tableName + " PURGE",
        function(err) {
          should.not.exist(err);
          done();
        }
      );
    });

    it('32.3.1 SELECT query - original data', function(done) {
      assist.selectOriginalData(connection, tableName, dates, done);
    });

    it('32.3.2 SELECT query - formatted data for comparison', function(done) {
      async.forEach(dates, function(date, cb) {
        var bv = dates.indexOf(date);
        connection.execute(
          "SELECT num, TO_CHAR(content, 'DD-MM-YYYY') AS TS_DATA FROM " + tableName + " WHERE num = :no",
          { no: bv },
          { outFormat: oracledb.OBJECT },
          function(err, result) {
            should.not.exist(err);
            // console.log(result.rows);
            (result.rows[0].TS_DATA).should.equal(assist.content.dates[bv]);
            cb();
          }
        );
      }, function(err) {
        should.not.exist(err);
        done();
      });
    });

  }); // end of 32.3 suite

});<|MERGE_RESOLUTION|>--- conflicted
+++ resolved
@@ -101,8 +101,6 @@
     it('32.1.3 works well with REF Cursor', function(done) {
       assist.verifyRefCursor(connection, tableName, dates, done);
     });
-<<<<<<< HEAD
-=======
 
     it('32.1.4 columns fetched from REF CURSORS can be mapped by fetchInfo settings', function(done) {
       assist.verifyRefCursorWithFetchInfo(connection, tableName, dates, done);
@@ -112,7 +110,6 @@
       oracledb.fetchAsString = [ oracledb.DATE ];
       assist.verifyRefCursorWithFetchAsString(connection, tableName, dates, done);
     });
->>>>>>> 4ac1d79e
 
   }); // 32.1 suite
 
