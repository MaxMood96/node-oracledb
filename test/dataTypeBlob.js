/* Copyright (c) 2015, 2016, Oracle and/or its affiliates. All rights reserved. */

/******************************************************************************
 *
 * You may not use the identified files except in compliance with the Apache
 * License, Version 2.0 (the "License.")
 *
 * You may obtain a copy of the License at
 * http://www.apache.org/licenses/LICENSE-2.0.
 *
 * Unless required by applicable law or agreed to in writing, software
 * distributed under the License is distributed on an "AS IS" BASIS, WITHOUT
 * WARRANTIES OR CONDITIONS OF ANY KIND, either express or implied.
 *
 * See the License for the specific language governing permissions and
 * limitations under the License.
 *
 * The node-oracledb test suite uses 'mocha', 'should' and 'async'.
 * See LICENSE.md for relevant licenses.
 *
 * NAME
 *   41. dataTypeBlob.js
 *
 * DESCRIPTION
 *    Testing Oracle data type support - BLOB.
 *    This test corresponds to example files:
 *         blobinsert1.js, blobstream1.js and blobstream2.js
 *    Firstly, Loads an image data and INSERTs it into a BLOB column.
 *    Secondly, SELECTs the BLOB and pipes it to a file, blobstreamout.jpg
 *    Thirdly, SELECTs the BLOB and compares it with the original image
 *
 * NUMBERING RULE
 *   Test numbers follow this numbering rule:
 *     1  - 20  are reserved for basic functional tests
 *     21 - 50  are reserved for data type supporting tests
 *     51 onwards are for other tests
 *
 *****************************************************************************/
'use strict';

var oracledb = require('oracledb');
var fs       = require('fs');
var async    = require('async');
var should   = require('should');
var dbConfig = require('./dbconfig.js');
var assist   = require('./dataTypeAssist.js');

var inFileName = './test/fuzzydinosaur.jpg';  // contains the image to be inserted
var outFileName = './test/blobstreamout.jpg';

<<<<<<< HEAD
describe('41. dataTypeBlob', function() {
=======
describe('41. dataTypeBlob.js', function() {
>>>>>>> 4ac1d79e
  this.timeout(20000);

  var connection = null;
  var nodever6   = false;

  var tableName = "nodb_myblobs";

  before('get one connection', function(done) {
    if ( process.versions["node"].substring (0, 1) >= "6" )
      nodever6 = true;

    oracledb.getConnection(
      {
        user:          dbConfig.user,
        password:      dbConfig.password,
        connectString: dbConfig.connectString
      },
      function(err, conn) {
        should.not.exist(err);
        connection = conn;
        done();
      }
    );
  });

  after('release connection', function(done) {
    connection.release( function(err) {
      should.not.exist(err);
      done();
    });
  });

  describe('41.1 testing BLOB data type', function() {
    before('create table', function(done) {
      assist.createTable(connection, tableName, done);
    });

    after(function(done) {
      connection.execute(
        "DROP table " + tableName + " PURGE",
        function(err) {
          should.not.exist(err);
          done();
        }
      );
    });

    it('41.1.1 stores BLOB value correctly', function(done) {
      connection.should.be.ok();
      async.series([
        function blobinsert1(callback) {

          var lobFinishEventFired = false;
          setTimeout( function() {
            lobFinishEventFired.should.equal(true, "lob does not call 'finish' event!");
            callback();
          }, 2000);

          connection.execute(
            "INSERT INTO nodb_myblobs (num, content) VALUES (:n, EMPTY_BLOB()) RETURNING content INTO :lobbv",
            { n: 2, lobbv: {type: oracledb.BLOB, dir: oracledb.BIND_OUT} },
            { autoCommit: false },  // a transaction needs to span the INSERT and pipe()
            function(err, result) {
              should.not.exist(err);
              (result.rowsAffected).should.be.exactly(1);
              (result.outBinds.lobbv.length).should.be.exactly(1);

              var inStream = fs.createReadStream(inFileName);
              inStream.on('error', function(err) {
                should.not.exist(err, "inStream.on 'end' event");
              });

              var lob = result.outBinds.lobbv[0];

              lob.on('error', function(err) {
                should.not.exist(err, "lob.on 'error' event");
              });

              inStream.pipe(lob);  // pipes the data to the BLOB

              lob.on('finish', function() {
                lobFinishEventFired = true;
                // now commit updates
                connection.commit(function(err) {
                  should.not.exist(err);
                });
              });

            }
          );
        },
        function blobstream1(callback) {
          var streamFinishEventFired = false;
          setTimeout( function() {
            streamFinishEventFired.should.equal(true, "stream does not call 'finish' Event!");
            callback();
          }, 2000);

          connection.execute(
            "SELECT content FROM nodb_myblobs WHERE num = :n",
            { n: 2 },
            function(err, result) {
              should.not.exist(err);

              var lob = result.rows[0][0];
              should.exist(lob);

              lob.on('error', function(err) {
                should.not.exist(err, "lob.on 'error' event");
              });

              var outStream = fs.createWriteStream(outFileName);

              outStream.on('error', function(err) {
                should.not.exist(err, "outStream.on 'error' event");
              });

              lob.pipe(outStream);
              outStream.on('finish', function() {
                fs.readFile( inFileName, function(err, originalData) {
                  should.not.exist(err);

                  fs.readFile( outFileName, function(err, generatedData) {
                    should.not.exist(err);
                    originalData.should.eql(generatedData);

                    streamFinishEventFired = true;
                  });
                });

              }); // finish event
            }
          );
        },
        function blobstream2(callback) {
          var lobEndEventFired = false;
          var lobDataEventFired = false;
          setTimeout( function(){
            lobDataEventFired.should.equal(true, "lob does not call 'data' event!");
            lobEndEventFired.should.equal(true, "lob does not call 'end' event!");
            callback();
          }, 2000);

          connection.execute(
            "SELECT content FROM nodb_myblobs WHERE num = :n",
            { n: 2 },
            function(err, result) {
              should.not.exist(err);

              var blob = nodever6 ? Buffer.alloc(0) : new Buffer(0);
              var blobLength = 0;
              var lob = result.rows[0][0];

              should.exist(lob);

              lob.on('error', function(err) {
                should.not.exist(err, "lob.on 'error' event");
              });

              lob.on('data', function(chunk) {
                // console.log("lob.on 'data' event");
                // console.log('  - got %d bytes of data', chunk.length);
                lobDataEventFired = true;
                blobLength = blobLength + chunk.length;
                blob = Buffer.concat([blob, chunk], blobLength);
              });

              lob.on('end', function() {
                fs.readFile( inFileName, function(err, data) {
                  should.not.exist(err);
                  lobEndEventFired = true;

                  data.length.should.be.exactly(blob.length);
                  data.should.eql(blob);
                });
              });  // end event

            }
          );
        },
        function deleteOutFile(callback) {
          fs.unlink(outFileName, function(err) {
            should.not.exist(err);
            callback();
          });
        }
      ], done);
    }); // 41.1.1
  }); //41.1

  describe('41.2 stores null value correctly', function() {
    it('41.2.1 testing Null, Empty string and Undefined', function(done) {
      assist.verifyNullValues(connection, tableName, done);
    });
  });

});<|MERGE_RESOLUTION|>--- conflicted
+++ resolved
@@ -48,11 +48,7 @@
 var inFileName = './test/fuzzydinosaur.jpg';  // contains the image to be inserted
 var outFileName = './test/blobstreamout.jpg';
 
-<<<<<<< HEAD
-describe('41. dataTypeBlob', function() {
-=======
 describe('41. dataTypeBlob.js', function() {
->>>>>>> 4ac1d79e
   this.timeout(20000);
 
   var connection = null;
