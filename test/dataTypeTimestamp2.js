--- conflicted
+++ resolved
@@ -96,8 +96,6 @@
     it('34.1.3 works well with REF Cursor', function(done) {
       assist.verifyRefCursor(connection, tableName, dates, done);
     });
-<<<<<<< HEAD
-=======
 
     it('34.1.4 columns fetched from REF CURSORS can be mapped by fetchInfo settings', function(done) {
       assist.verifyRefCursorWithFetchInfo(connection, tableName, dates, done);
@@ -107,7 +105,6 @@
       oracledb.fetchAsString = [ oracledb.DATE ];
       assist.verifyRefCursorWithFetchAsString(connection, tableName, dates, done);
     });
->>>>>>> 4ac1d79e
 
   }); // end of 34.1 suite
 
