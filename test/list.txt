--- conflicted
+++ resolved
@@ -63,14 +63,6 @@
         2.6.3 stmtCacheSize must be a Number
     2.7 getConnection
         2.7.1 passes error in callback if called after pool is terminated and a callback is provided
-<<<<<<< HEAD
-    2.8 connection request queue (_enableStats & _logStats functionality)
-        2.8.1 does not works after the pool has been terminated
-    2.9 Close method
-        2.9.1 close can be used as an alternative to release
-    2.10 invalid credentials
-      - 2.10.1 cannot get connections with invalid credentials
-=======
     2.8 connection request queue (basic functionality)
         2.8.1 generates ORA-24418 when calling getConnection if queueing is disabled
         2.8.2 does not generate ORA-24418 when calling getConnection if queueing is enabled
@@ -83,7 +75,6 @@
     2.11 Invalid Credential
         2.11.1 error occurs at creating pool when poolMin >= 1
         2.11.2 error occurs at getConnection() when poolMin is the default value 1
->>>>>>> 4ac1d79e
 
 3. examples.js
     3.1 connect.js
@@ -134,12 +125,8 @@
         4.4.3 Negative - bind out data exceeds default length
         4.4.4 maximum value is 32767
     4.5 The default direction for binding is BIND_IN
-<<<<<<< HEAD
-        4.5.1
-=======
         4.5.1 DML default bind
         4.5.2 negative DML invalid bind direction
->>>>>>> 4ac1d79e
     4.6 PL/SQL block with empty outBinds
         4.6.1
     4.7 Value as JSON named/unamed test cases
@@ -153,11 +140,7 @@
     4.8 bind DATE
         4.8.1 binding out in Object & Array formats
         4.8.2 BIND_IN
-<<<<<<< HEAD
-      - 4.8.3 BIND_INOUT
-=======
         4.8.3 BIND_INOUT
->>>>>>> 4ac1d79e
 
 5. externalAuth.js
     5.1 tests that work both when DB has configured externalAuth and not configured
@@ -257,18 +240,6 @@
         12.1.3 negative - 0
         12.1.4 negative - null
         12.1.5 when resultSet option = undefined, it behaves like false
-<<<<<<< HEAD
-        12.1.6 when resultSet option = NaN, it behaves like false
-        12.1.7 when resultSet option = 1, it behaves like true
-        12.1.8 when resultSet option = -1, it behaves like true
-        12.1.9 when resultSet option is a random string, it behaves like true
-    12.2 Testing prefetchRows option
-        12.2.1 cannot set prefetchRows to be a negative value
-        12.2.2 cannot set prefetchRows to be a random string
-        12.2.3 cannot set prefetchRows to be NaN
-        12.2.4 prefetchRows can be set to null
-        12.2.5 prefetchRows can be set to 0
-=======
         12.1.6 negative - NaN
         12.1.7 negative - 1
         12.1.8 negative - (-1)
@@ -279,7 +250,6 @@
         12.2.3 negative - NaN
         12.2.4 negative - null
         12.2.5 negative - zero value
->>>>>>> 4ac1d79e
     12.3 Testing function getRows()
         12.3.1 retrieved set is exactly the size of result
         12.3.2 retrieved set is greater than the size of result
@@ -388,15 +358,6 @@
         17.1.1 default value is 'false' when not setting
         17.1.2 sets to be 'false' explicitly
         17.1.3 sets to be 'true' to enable extended metadata display
-<<<<<<< HEAD
-        17.1.4 works as 'false' when setting to 0
-        17.1.5 works as 'false' when setting to 'null'
-        17.1.6 works as 'false' when setting to 'undefined'
-        17.1.7 works as 'false' when setting to 'NaN'
-        17.1.8 works as 'true' when setting to a positive number
-        17.1.9 works as 'true' when setting to a negative number
-        17.1.10 works as 'true' when setting to a string
-=======
         17.1.4 negative - 0
         17.1.5 negative - null
         17.1.6 works as 'false' when setting to 'undefined'
@@ -404,21 +365,11 @@
         17.1.8 negative - positive number
         17.1.9 negative - negative number
         17.1.10 negative - random string
->>>>>>> 4ac1d79e
         17.1.11 the option is case-sensitive
         17.1.12 only works with SELECT query
     17.2 global option - oracledb.extendedMetaData
         17.2.1 default value is 'false'
         17.2.2 sets to be 'true'
-<<<<<<< HEAD
-        17.2.3 works as 'false' when setting to 0
-        17.2.4 works as 'false' when setting to 'null'
-        17.2.5 works as 'false' when setting to 'undefined'
-        17.2.6 works as 'false' when setting to 'NaN'
-        17.2.7 works as 'true' when setting to a positive number
-        17.2.8 works as 'true' when setting to a negative number
-        17.2.9 works as 'true' when setting to a string
-=======
         17.2.3 negative - 0
         17.2.4 negative - 'null'
         17.2.5 negative - 'undefined'
@@ -426,7 +377,6 @@
         17.2.7 negative - positive number
         17.2.8 negative - negative number
         17.2.9 negative - string
->>>>>>> 4ac1d79e
         17.2.10 can be overrided by execute() option
     17.3 data types
         17.3.1 VARCHAR2
@@ -455,11 +405,7 @@
         17.3.24 TIMESTAMP
         17.3.25 TIMESTAMP(5)
         17.3.26 TIMESTAMP WITH TIME ZONE
-<<<<<<< HEAD
-        17.3.27 TIMESTAMP (9) WITH TIME ZONE
-=======
         17.3.27 TIMESTAMP (2) WITH TIME ZONE
->>>>>>> 4ac1d79e
         17.3.28 TIMESTAMP WITH LOCAL TIME ZONE
         17.3.29 TIMESTAMP (9) WITH LOCAL TIME ZONE
         17.3.30 INTERVAL YEAR TO MONTH
@@ -471,10 +417,7 @@
         17.3.36 NCLOB
         17.3.37 BFILE
         17.3.38 RAW(2000)
-<<<<<<< HEAD
-=======
         17.3.39 LONG RAW
->>>>>>> 4ac1d79e
     17.4 result set
         17.4.1 default settings
         17.4.2 extendedMetaData option of execute()
@@ -504,31 +447,6 @@
 
 19. fetchTimestampAsString.js
     19.1 TIMESTAMP
-<<<<<<< HEAD
-      19.1.1 fetchInfo option
-      19.1.2 fetchInfo option, outFormat is OBJECT
-      19.1.3 fetchInfo option, enables resultSet
-      19.1.4 fetchInfo option, resultSet and OBJECT outFormat
-      19.1.5 fetchAsString property
-      19.1.6 fetchAsString property and OBJECT outFormat
-      19.1.7 fetchAsString property, resultSet
-      19.1.8 fetchAsString property, resultSet and OBJECT outFormat
-    19.2 TIMESTAMP WITH TIME ZONE
-      19.2.1 fetchInfo option
-      19.2.2 fetchInfo option, outFormat is OBJECT
-      19.2.3 fetchInfo option, enables resultSet
-      19.2.4 fetchInfo option, resultSet and OBJECT outFormat
-      19.2.5 fetchAsString property
-      19.2.6 fetchAsString property and OBJECT outFormat
-      19.2.7 fetchAsString property, resultSet
-    19.3 testing maxRows setttings and queryStream() to fetch as string
-      19.3.1 works well when setting oracledb.maxRows > actual number of rows
-      19.3.2 maxRows = actual num of rows
-      19.3.3 works when oracledb.maxRows < actual number of rows
-      19.3.4 uses queryStream() and maxRows > actual number of rows
-      19.3.5 uses queryStream() and maxRows = actual number of rows
-      19.3.6 maxRows < actual rows. maxRows does not restrict queryStream()
-=======
         19.1.1 fetchInfo option
         19.1.2 fetchInfo option, outFormat is OBJECT
         19.1.3 fetchInfo option, enables resultSet
@@ -553,7 +471,6 @@
         19.3.4 uses queryStream() and maxRows > actual number of rows
         19.3.5 uses queryStream() and maxRows = actual number of rows
         19.3.6 maxRows < actual rows. maxRows does not restrict queryStream()
->>>>>>> 4ac1d79e
 
 21. dataTypeAssist.js
 
@@ -1150,11 +1067,7 @@
         70.6.3 negative: bind value and type mismatch - val: empty string
         70.6.4 val: null
         70.6.5 val: undefined
-<<<<<<< HEAD
-      - 70.6.6 val: NaN
-=======
         70.6.6 val: NaN
->>>>>>> 4ac1d79e
         70.6.7 val: 0
         70.6.8 val: -1
       - 70.6.9 val: maxval
@@ -1313,11 +1226,7 @@
         71.1.6 BIND_OUT, PL/SQL, a txt file
         71.1.7 BIND_INOUT, PL/SQL, A String. IN LOB gets closed automatically.
         71.1.8 BIND_INOUT, PL/SQL, a txt file
-<<<<<<< HEAD
-        71.1.9 Negative: BIND_INOUT, PL/SQL, String as bind IN Value
-=======
         71.1.9 BIND_INOUT, PL/SQL, a String as the bind IN Value
->>>>>>> 4ac1d79e
     71.2 persistent BLOB
         71.2.1 BIND_IN, DML, a Buffer value
         71.2.2 BIND_IN, DML, null
@@ -1327,11 +1236,7 @@
         71.2.6 BIND_OUT, PL/SQL, a jpg file
         71.2.7 BIND_INOUT, PL/SQL, a Buffer value
         71.2.8 BIND_INOUT, PL/SQL, a jpg file
-<<<<<<< HEAD
-        71.2.9 Negative: BIND_INOUT, PL/SQL, Buffer as bind IN value
-=======
         71.2.9 BIND_INOUT, PL/SQL, a Buffer as the bind IN value
->>>>>>> 4ac1d79e
 
 72. lobBind2.js
     72.1 CLOB
@@ -1368,11 +1273,7 @@
     73.14 can be set at pool creation, e.g. positive value 1234
     73.15 can be set at pool creation, e.g. negative value -4321
     73.16 can be set at pool creation, e.g. 0 means always ping
-<<<<<<< HEAD
-    73.17 Setting to 'null' will use current value from oracledb
-=======
     73.17 Negative: null
->>>>>>> 4ac1d79e
     73.18 Setting to 'undefined' will use current value from oracledb
     73.19 can be set at pool creation. Negative: NaN
     73.20 can be set at pool creation. Negative: 'random-string'
@@ -1518,17 +1419,10 @@
         76.1.21 works with UPDATE
         76.1.22 works with invalid CLOB
         76.1.23 works with substr
-<<<<<<< HEAD
-        76.1.24 named binding: maxSize smaller than string length( < 32K )
-        76.1.25 named binding: maxSize smaller than string length( > 32K )
-        76.1.26 named binding: maxSize smaller than string length( > 64K )
-        76.1.27 positional binding: maxSize smaller than string length( < 32K )
-=======
       - 76.1.24 named binding: maxSize smaller than string length( < 32K )
         76.1.25 named binding: maxSize smaller than string length( > 32K )
         76.1.26 named binding: maxSize smaller than string length( > 64K )
       - 76.1.27 positional binding: maxSize smaller than string length( < 32K )
->>>>>>> 4ac1d79e
         76.1.28 positional binding: maxSize smaller than string length( > 32K )
         76.1.29 positional binding: maxSize smaller than string length( > 64K )
     76.2 CLOB, PLSQL, BIND_INOUT to VARCHAR2
@@ -1662,11 +1556,7 @@
         78.3.2 PLSQL, BIND_OUT, bind a JPG file and a Buffer
         78.3.3 bind two buffer, one > (64K - 1)
 
-<<<<<<< HEAD
-79. blobPlsqlBindAsBuffer_inout.js
-=======
 79. blobPlsqlBindAsBuffer_bindinout.js
->>>>>>> 4ac1d79e
     79.1 BLOB, PLSQL, BIND_INOUT
         79.1.1 works with EMPTY_BLOB
         79.1.2 works with EMPTY_BLOB and maxSize set to 1
@@ -1691,17 +1581,10 @@
         79.1.21 works with invalid BLOB
         79.1.22 works with substr
         79.1.23 works with UPDATE
-<<<<<<< HEAD
-        79.1.24 named binding: maxSize smaller than buffer size ( < 32K )
-        79.1.25 named binding: maxSize smaller than buffer size ( > 32K )
-        79.1.26 named binding: maxSize smaller than buffer size ( > 64K )
-        79.1.27 positional binding: maxSize smaller than buffer size ( < 32K )
-=======
       - 79.1.24 named binding: maxSize smaller than buffer size ( < 32K )
         79.1.25 named binding: maxSize smaller than buffer size ( > 32K )
         79.1.26 named binding: maxSize smaller than buffer size ( > 64K )
       - 79.1.27 positional binding: maxSize smaller than buffer size ( < 32K )
->>>>>>> 4ac1d79e
         79.1.28 positional binding: maxSize smaller than buffer size ( > 32K )
         79.1.29 positional binding: maxSize smaller than buffer size ( > 64K )
         79.1.30 bind without maxSize
@@ -1912,11 +1795,7 @@
 
 85. fetchClobAsString2.js
     85.1 fetch CLOB columns by setting fetchInfo option
-<<<<<<< HEAD
-        85.1.1 works with NULL value (62ms)
-=======
         85.1.1 works with NULL value
->>>>>>> 4ac1d79e
         85.1.2 works with empty String
         85.1.3 works with small value
         85.1.4 works with (64K - 1) value
@@ -1930,16 +1809,10 @@
         85.1.12 works with setting oracledb.maxRows < actual number of rows in the table
         85.1.13 works with setting oracledb.maxRows > actual number of rows in the table
         85.1.14 works with connection.queryStream()
-<<<<<<< HEAD
-        85.1.15 works with connection.queryStream() and oracledb.maxRows > actual number of rows the table
-        85.1.16 works with connection.queryStream() and oracledb.maxRows = actual number of rows the table
-        85.1.17 works with connection.queryStream() and oracledb.maxRows < actual number of rows the table
-=======
         85.1.15 works with connection.queryStream() and oracledb.maxRows > actual number of rows in the table
         85.1.16 works with connection.queryStream() and oracledb.maxRows = actual number of rows in the table
         85.1.17 works with connection.queryStream() and oracledb.maxRows < actual number of rows in the table
         85.1.18 works with REF CURSOR
->>>>>>> 4ac1d79e
     85.2 fetch CLOB columns by setting fetchInfo option and outFormat = oracledb.OBJECT
         85.2.1 works with NULL value
         85.2.2 works with empty buffer
@@ -1954,10 +1827,7 @@
         85.2.11 works with update statement
         85.2.12 works with setting oracledb.maxRows < actual number of rows in the table
         85.2.13 works with setting oracledb.maxRows > actual number of rows in the table
-<<<<<<< HEAD
-=======
         85.2.14 works with REF CURSOR
->>>>>>> 4ac1d79e
     85.3 fetch CLOB columns by setting fetchInfo option, outFormat = oracledb.OBJECT and resultSet = true
         85.3.1 works with NULL value
         85.3.2 works with empty buffer
@@ -1972,10 +1842,7 @@
         85.3.11 works with update statement
         85.3.12 works with setting oracledb.maxRows < actual number of rows in the table
         85.3.13 works with setting oracledb.maxRows > actual number of rows in the table
-<<<<<<< HEAD
-=======
         85.3.14 works with REF CURSOR
->>>>>>> 4ac1d79e
     85.4 fetch CLOB columns by setting fetchInfo option and outFormat = oracledb.ARRAY
         85.4.1 works with NULL value
         85.4.2 works with empty String
@@ -1990,10 +1857,7 @@
         85.4.11 works with update statement
         85.4.12 works with setting oracledb.maxRows < actual number of rows in the table
         85.4.13 works with setting oracledb.maxRows > actual number of rows in the table
-<<<<<<< HEAD
-=======
         85.4.14 works with REF CURSOR
->>>>>>> 4ac1d79e
     85.5 fetch CLOB columns by setting fetchInfo option, outFormat = oracledb.ARRAY and resultSet = true
         85.5.1 works with NULL value
         85.5.2 works with empty String
@@ -2008,19 +1872,13 @@
         85.5.11 works with update statement
         85.5.12 works with setting oracledb.maxRows < actual number of rows in the table
         85.5.13 works with setting oracledb.maxRows > actual number of rows in the table
-<<<<<<< HEAD
-=======
         85.5.14 works with REF CURSOR
->>>>>>> 4ac1d79e
 
 86. fetchClobAsString3.js
     86.1 fetch multiple CLOBs
         86.1.1 fetch multiple CLOB columns as String
         86.1.2 fetch two CLOB columns, one as string, another streamed
-<<<<<<< HEAD
-=======
         86.1.3 works with Restult Set
->>>>>>> 4ac1d79e
     86.2 types support for fetchAsString property
         86.2.1 String not supported in fetchAsString
         86.2.2 BLOB not supported in fetchAsString
@@ -2029,11 +1887,7 @@
         86.2.5 Number supported in fetchAsString
         86.2.6 Date supported in fetchAsString
         86.2.7 CLOB supported in fetchAsString
-<<<<<<< HEAD
-    
-=======
-
->>>>>>> 4ac1d79e
+
 87. fetchBlobAsBuffer1.js
     87.1 fetch BLOB columns by setting oracledb.fetchAsBuffer
         87.1.1 works with NULL value
@@ -2124,11 +1978,7 @@
         87.5.14 works with setting oracledb.maxRows < actual number of rows in the table
         87.5.15 works with setting oracledb.maxRows > actual number of rows in the table
         87.5.16 override oracledb.fetchAsBuffer with fetchInfo set to oracledb.DEFAULT
-<<<<<<< HEAD
-        
-=======
-
->>>>>>> 4ac1d79e
+
 88. fetchBlobAsBuffer2.js
     88.1 fetch BLOB columns by setting fetchInfo option
         88.1.1 works with NULL value
@@ -2217,8 +2067,6 @@
        89.2.5 Cursor not supported in fetchAsBuffer
        89.2.6 Buffer not supported in fetchAsBuffer
        89.2.7 BLOB supported in fetchAsBuffer
-<<<<<<< HEAD
-=======
        89.2.8 negative - null value for fetchAsBuffer
        89.2.9 negative - undefined value for fetchAsBuffer
        89.2.10 negative - numeric value for fetchAsBuffer
@@ -2226,7 +2074,6 @@
        89.2.12 negative - arbitary string value for fetchAsBuffer
        89.2.13 negative - date value for fetchAsBuffer
        89.2.14 negative - buffer value for fetchAsBuffer
->>>>>>> 4ac1d79e
 
 90. fetchClobAsString4.js
     90.1 PLSQL FUNCTION RETURN CLOB to STRING
@@ -2338,11 +2185,7 @@
         92.3.22 oracledb.BUFFER <--> DB: RAW
         92.3.23 oracledb.BUFFER <--> DB: CLOB
         92.3.24 oracledb.BUFFER <--> DB: BLOB
-<<<<<<< HEAD
-        
-=======
-
->>>>>>> 4ac1d79e
+
 93.binding_procedureBindIn.js
   93.1 PLSQL procedure: bind in small value of oracledb.STRING/BUFFER
         93.1.1 oracledb.STRING <--> DB: NUMBER
@@ -2706,11 +2549,7 @@
         99.2.22 oracledb.BUFFER <--> DB: RAW
         99.2.23 oracledb.BUFFER <--> DB: CLOB
         99.2.24 oracledb.BUFFER <--> DB: BLOB
-<<<<<<< HEAD
-    
-=======
-
->>>>>>> 4ac1d79e
+
 100.binding_defaultBindIn.js
   100.1 PLSQL procedure: bind in null value with default type and dir
         100.1.1 oracledb.STRING <--> DB: NUMBER
@@ -2762,11 +2601,7 @@
         100.2.22 oracledb.BUFFER <--> DB: RAW
         100.2.23 oracledb.BUFFER <--> DB: CLOB
         100.2.24 oracledb.BUFFER <--> DB: BLOB
-<<<<<<< HEAD
-    
-=======
-
->>>>>>> 4ac1d79e
+
 101.binding_defaultBindInout.js
   101.1 PLSQL procedure: bind out null value with default type and dir
         101.1.1 oracledb.STRING <--> DB: NUMBER
@@ -2804,11 +2639,7 @@
         101.2.8 oracledb.STRING <--> DB: DATE
         101.2.9 oracledb.STRING <--> DB: TIMESTAMP
         101.2.10 oracledb.STRING <--> DB: RAW
-<<<<<<< HEAD
-        101.2.11 oracledb.STRING <--> DB: CLOB
-=======
         101.2.11 oracledb.STpRING <--> DB: CLOB
->>>>>>> 4ac1d79e
         101.2.12 oracledb.STRING <--> DB: BLOB
         101.2.13 oracledb.BUFFER <--> DB: NUMBER
         101.2.14 oracledb.BUFFER <--> DB: CHAR
@@ -2821,9 +2652,6 @@
         101.2.21 oracledb.BUFFER <--> DB: TIMESTAMP
         101.2.22 oracledb.BUFFER <--> DB: RAW
         101.2.23 oracledb.BUFFER <--> DB: CLOB
-<<<<<<< HEAD
-        101.2.24 oracledb.BUFFER <--> DB: BLOB
-=======
         101.2.24 oracledb.BUFFER <--> DB: BLOB
 
 102. bindTimestamp.js
@@ -4175,5 +4003,4 @@
         156.2.10 maxRows > fetchArraySize, fetchArraySize = (table size)/10
         156.2.11 maxRows = 0, fetchArraySize = table size
         156.2.12 maxRows = (table size - 1), fetchArraySize = table size
-        156.2.13 fetchArraySize = (table size - 1), maxRows = table size
->>>>>>> 4ac1d79e
+        156.2.13 fetchArraySize = (table size - 1), maxRows = table size