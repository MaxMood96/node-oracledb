--- conflicted
+++ resolved
@@ -96,8 +96,6 @@
       assist.verifyRefCursor(connection, tableName, numbers, done);
     });
 
-<<<<<<< HEAD
-=======
     it('31.1.4 columns fetched from REF CURSORS can be mapped by fetchInfo settings', function(done) {
       assist.verifyRefCursorWithFetchInfo(connection, tableName, numbers, done);
     });
@@ -107,7 +105,6 @@
       assist.verifyRefCursorWithFetchAsString(connection, tableName, numbers, done);
     });
 
->>>>>>> 4ac1d79e
   });
 
   describe('31.2 stores null value correctly', function() {
@@ -119,11 +116,7 @@
   describe('31.3 testing floating-point numbers which can be precisely represent', function() {
     var nums =
       [
-<<<<<<< HEAD
-        0.00000123,
-=======
         0.0000000000000000000123,
->>>>>>> 4ac1d79e
         98.7654321
       ];
 
@@ -150,29 +143,14 @@
           should.not.exist(err);
 
           for(var i = 0; i < nums.length; i++) {
-<<<<<<< HEAD
-            result.rows[i].CONTENT.should.not.be.exactly(nums[ result.rows[i].NUM ]);
-            approxeq(result.rows[i].CONTENT, nums[ result.rows[i].NUM ]).should.be.ok();
-=======
             result.rows[i].CONTENT.should.be.exactly(nums[ result.rows[i].NUM ]);
->>>>>>> 4ac1d79e
           }
           done();
         }
       );
     });
-<<<<<<< HEAD
-
-    function approxeq(v1, v2)
-    {
-      var precision = 0.001;
-      return Math.abs(v1 - v2) < precision;
-    }
-  }); // 31.3
-=======
 
   }); // 31.3
 
->>>>>>> 4ac1d79e
 
 });