/* Copyright (c) 2015, 2016, Oracle and/or its affiliates. All rights reserved. */

/******************************************************************************
 *
 * You may not use the identified files except in compliance with the Apache
 * License, Version 2.0 (the "License.")
 *
 * You may obtain a copy of the License at
 * http://www.apache.org/licenses/LICENSE-2.0.
 *
 * Unless required by applicable law or agreed to in writing, software
 * distributed under the License is distributed on an "AS IS" BASIS, WITHOUT
 * WARRANTIES OR CONDITIONS OF ANY KIND, either express or implied.
 *
 * See the License for the specific language governing permissions and
 * limitations under the License.
 *
 * The node-oracledb test suite uses 'mocha', 'should' and 'async'.
 * See LICENSE.md for relevant licenses.
 *
 * NAME
 *   10. nullColumnValues.js
 *
 * DESCRIPTION
 *    Tests to check that a NULL data value in a column is returned as a JavaScript null.
 *
 * NUMBERING RULE
 *   Test numbers follow this numbering rule:
 *     1  - 20  are reserved for basic functional tests
 *     21 - 50  are reserved for data type supporting tests
 *     51 onwards are for other tests
 *
 *****************************************************************************/
'use strict';

var oracledb = require('oracledb');
var should   = require('should');
var async    = require('async');
var dbConfig = require('./dbconfig.js');

describe('10. nullColumnValues.js', function() {

  var connection = null;
  beforeEach('get connection & create table', function(done){
    var makeTable =
      "BEGIN \
            DECLARE \
                e_table_missing EXCEPTION; \
                PRAGMA EXCEPTION_INIT(e_table_missing, -00942); \
            BEGIN \
                EXECUTE IMMEDIATE ('DROP TABLE nodb_nullcol_dept PURGE'); \
            EXCEPTION \
                WHEN e_table_missing \
                THEN NULL; \
            END; \
            EXECUTE IMMEDIATE (' \
                CREATE TABLE nodb_nullcol_dept ( \
                    department_id NUMBER,  \
                    department_name VARCHAR2(20), \
                    manager_id NUMBER, \
                    location_id NUMBER \
                ) \
            '); \
            EXECUTE IMMEDIATE (' \
              INSERT INTO nodb_nullcol_dept  \
                   VALUES \
                   (40,''Human Resources'', 203, 2400) \
            '); \
            EXECUTE IMMEDIATE (' \
              INSERT INTO nodb_nullcol_dept  \
                   VALUES \
                   (50,''Shipping'', 121, 1500) \
            '); \
            EXECUTE IMMEDIATE (' \
              INSERT INTO nodb_nullcol_dept  \
                   VALUES \
                   (90, ''Executive'', 100, 1700) \
            '); \
        END; ";
    oracledb.getConnection(
      {
        user:          dbConfig.user,
        password:      dbConfig.password,
        connectString: dbConfig.connectString
      },
      function(err, conn){
        should.not.exist(err);
        connection = conn;
        conn.execute(
          makeTable,
          function(err){
            should.not.exist(err);
            done();
          }
        );
      }
    );
  });

  afterEach('drop table and release connection', function(done){
    connection.execute(
      "DROP TABLE nodb_nullcol_dept PURGE",
      function(err){
        if(err) { console.error(err.message); return; }
        connection.release( function(err){
          if(err) { console.error(err.message); return; }
          done();
        });
      }
    );
  });

  it('10.1 a simple query for null value', function(done) {
    connection.should.be.ok();

    connection.execute(
      "SELECT null FROM DUAL",
      function(err, result) {
        should.not.exist(err);
        result.rows[0].should.eql( [null] );
        done();
      }
    );
  });

  it('10.2 in-bind for null column value', function(done) {
    connection.should.be.ok();

    async.series([
      function(callback) {
        connection.execute(
          "INSERT INTO nodb_nullcol_dept VALUES(:did, :dname, :mid, :mname)",
          {
            did: 101,
            dname: 'Facility',
            mid: '',
            mname: null
          },
          function(err, result) {
            should.not.exist(err);
            result.rowsAffected.should.be.exactly(1);
            callback();
          }
        );
      },
      function(callback) {
        connection.execute(
          "SELECT * FROM nodb_nullcol_dept WHERE department_id = :did",
          { did: 101 },
          { outFormat: oracledb.OBJECT },
          function(err, result) {
            should.not.exist(err);
            // console.log(result);
            result.rows[0].DEPARTMENT_ID.should.be.exactly(101);
            result.rows[0].DEPARTMENT_NAME.should.eql('Facility');
            should.not.exist(result.rows[0].MANAGER_ID); // null
            should.not.exist(result.rows[0].LOCATION_ID); // null
            callback();
          }
        );
      }
    ], done);

  });

  it('10.3 out-bind for null column value', function(done) {
    connection.should.be.ok();

    async.series([
      function(callback) {
        var proc = "CREATE OR REPLACE PROCEDURE nodb_testproc (p_out OUT VARCHAR2) \
                    AS \
                    BEGIN \
                      p_out := ''; \
                    END;";
        connection.execute(
          proc,
          function(err) {
            should.not.exist(err);
            callback();
          }
        );
      },
      function(callback) {
        connection.execute(
          "BEGIN nodb_testproc(:o); END;",
          {
            o: { type: oracledb.STRING, dir: oracledb.BIND_OUT }
          },
          function(err, result) {
            should.not.exist(err);
            should.not.exist(result.outBinds.o); // null
            callback();
          }
        );
      },
      function(callback) {
        connection.execute(
          "DROP PROCEDURE nodb_testproc",
          function(err) {
            should.not.exist(err);
            callback();
          }
        );
      }
    ], done);
  });

  it('10.4 DML Returning for null column value', function(done) {
    connection.should.be.ok();

    connection.execute(
      "UPDATE nodb_nullcol_dept SET department_name = :dname, \
        manager_id = :mid WHERE department_id = :did \
        RETURNING department_id, department_name, manager_id INTO \
        :rdid, :rdname, :rmid",
      {
        dname: '',
        mid: null,
        did: 90,
        rdid: { type: oracledb.NUMBER, dir: oracledb.BIND_OUT },
        rdname: { type: oracledb.STRING, dir: oracledb.BIND_OUT },
        rmid: { type: oracledb.NUMBER, dir: oracledb.BIND_OUT }
      },
<<<<<<< HEAD
        { autoCommit: true },
        function(err, result) {
          should.not.exist(err);
          //console.log(result);
          result.outBinds.should.eql({rdid: [90], rdname: [null], rmid: [null]});
          result.outBinds.rdid.should.eql( [90] );
          should.not.exist(result.outBinds.rdname[0]); // null
          should.not.exist(result.outBinds.rmid[0]);  // null
          done();
        }
=======
      { autoCommit: true },
      function(err, result) {
        should.not.exist(err);
        //console.log(result);
        result.outBinds.should.eql({rdid: [90], rdname: [null], rmid: [null]});
        result.outBinds.rdid.should.eql( [90] );
        should.not.exist(result.outBinds.rdname[0]); // null
        should.not.exist(result.outBinds.rmid[0]);  // null
        done();
      }
>>>>>>> 4ac1d79e
    );
  });

  it('10.5 resultSet for null value', function(done) {
    connection.should.be.ok();

    async.series([
      function(callback) {
        connection.execute(
          "UPDATE nodb_nullcol_dept SET department_name = :dname, \
          manager_id = :mid WHERE department_id = :did ",
          {
            dname: '',
            mid: null,
            did: 50
          },
          { autoCommit: true },
          function(err) {
            should.not.exist(err);
            callback();
          }
        );
      },
      function(callback) {
        connection.execute(
          "SELECT * FROM nodb_nullcol_dept WHERE department_id = :1",
          [50],
          { resultSet: true },
          function(err, result) {
            should.not.exist(err);
            fetchRowFromRS(result.resultSet);
          }
        );

        function fetchRowFromRS(rs) {
          rs.getRow(function(err, row) {
            should.not.exist(err);
            if(row) {
              // console.log(row);
              row.should.eql([50, null, null, 1500]);
              return fetchRowFromRS(rs);
            } else {
              rs.close(function(err) {
                should.not.exist(err);
                callback();
              });
            }
          });
        }
      }
    ], done);
  });

});<|MERGE_RESOLUTION|>--- conflicted
+++ resolved
@@ -222,18 +222,6 @@
         rdname: { type: oracledb.STRING, dir: oracledb.BIND_OUT },
         rmid: { type: oracledb.NUMBER, dir: oracledb.BIND_OUT }
       },
-<<<<<<< HEAD
-        { autoCommit: true },
-        function(err, result) {
-          should.not.exist(err);
-          //console.log(result);
-          result.outBinds.should.eql({rdid: [90], rdname: [null], rmid: [null]});
-          result.outBinds.rdid.should.eql( [90] );
-          should.not.exist(result.outBinds.rdname[0]); // null
-          should.not.exist(result.outBinds.rmid[0]);  // null
-          done();
-        }
-=======
       { autoCommit: true },
       function(err, result) {
         should.not.exist(err);
@@ -244,7 +232,6 @@
         should.not.exist(result.outBinds.rmid[0]);  // null
         done();
       }
->>>>>>> 4ac1d79e
     );
   });
 
