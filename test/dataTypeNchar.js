/* Copyright (c) 2015, 2016, Oracle and/or its affiliates. All rights reserved. */

/******************************************************************************
 *
 * You may not use the identified files except in compliance with the Apache
 * License, Version 2.0 (the "License.")
 *
 * You may obtain a copy of the License at
 * http://www.apache.org/licenses/LICENSE-2.0.
 *
 * Unless required by applicable law or agreed to in writing, software
 * distributed under the License is distributed on an "AS IS" BASIS, WITHOUT
 * WARRANTIES OR CONDITIONS OF ANY KIND, either express or implied.
 *
 * See the License for the specific language governing permissions and
 * limitations under the License.
 *
 * The node-oracledb test suite uses 'mocha', 'should' and 'async'.
 * See LICENSE.md for relevant licenses.
 *
 * NAME
 *   23. dataTypeNchar.js
 *
 * DESCRIPTION
 *   Testing Oracle data type support - NCHAR.
 *
 * NUMBERING RULE
 *   Test numbers follow this numbering rule:
 *     1  - 20  are reserved for basic functional tests
 *     21 - 50  are reserved for data type supporting tests
 *     51 onwards are for other tests
 *
 *****************************************************************************/
'use strict';

var oracledb = require('oracledb');
var should   = require('should');
var assist   = require('./dataTypeAssist.js');
var dbConfig = require('./dbconfig.js');

describe('23. dataTypeNchar.js', function(){

  var connection = null;
  var tableName = "nodb_nchar";

  var strLen = [10, 100, 500, 1000];
  var strs = [];
  for(var i = 0; i < strLen.length; i++)
    strs[i] = assist.createCharString(strLen[i]);

  before('get one connection', function(done) {
    oracledb.getConnection(
      {
        user:          dbConfig.user,
        password:      dbConfig.password,
        connectString: dbConfig.connectString
      },
      function(err, conn) {
        should.not.exist(err);
        connection = conn;
        done();
      }
    );
  });

  after('release connection', function(done) {
    connection.release( function(err) {
      should.not.exist(err);
      done();
    });
  });

  describe('23.1 testing NCHAR data in various lengths', function() {

    before('create table, insert data',function(done) {
      assist.setUp(connection, tableName, strs, done);
    });

    after(function(done) {
      connection.execute(
        "DROP table " + tableName + " PURGE",
        function(err) {
          should.not.exist(err);
          done();
        }
      );
    });

    it('23.1.1 SELECT query', function(done) {
      assist.dataTypeSupport(connection, tableName, strs, done);
    });

    it('23.1.2 resultSet stores NCHAR data correctly', function(done) {
      assist.verifyResultSet(connection, tableName, strs, done);
    });

    it('23.1.3 works well with REF Cursor', function(done) {
      assist.verifyRefCursor(connection, tableName, strs, done);
    });
<<<<<<< HEAD
=======

    it('23.1.4 columns fetched from REF CURSORS can be mapped by fetchInfo settings', function(done) {
      assist.verifyRefCursorWithFetchInfo(connection, tableName, strs, done);
    });
>>>>>>> 4ac1d79e
  });

  describe('23.2 stores null value correctly', function() {
    it('23.2.1 testing Null, Empty string and Undefined', function(done) {
      assist.verifyNullValues(connection, tableName, done);
    });
  });

});<|MERGE_RESOLUTION|>--- conflicted
+++ resolved
@@ -97,13 +97,10 @@
     it('23.1.3 works well with REF Cursor', function(done) {
       assist.verifyRefCursor(connection, tableName, strs, done);
     });
-<<<<<<< HEAD
-=======
 
     it('23.1.4 columns fetched from REF CURSORS can be mapped by fetchInfo settings', function(done) {
       assist.verifyRefCursorWithFetchInfo(connection, tableName, strs, done);
     });
->>>>>>> 4ac1d79e
   });
 
   describe('23.2 stores null value correctly', function() {
