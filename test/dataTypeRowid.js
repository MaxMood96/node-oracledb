--- conflicted
+++ resolved
@@ -47,26 +47,11 @@
   var numRows = array.length;  // number of rows to return from each call to getRows()
 
   before('get one connection', function(done) {
-<<<<<<< HEAD
-    oracledb.getConnection(
-      {
-        user:          dbConfig.user,
-        password:      dbConfig.password,
-        connectString: dbConfig.connectString
-      },
-      function(err, conn) {
-        should.not.exist(err);
-        connection = conn;
-        done();
-      }
-    );
-=======
     oracledb.getConnection(dbConfig, function(err, conn) {
       should.not.exist(err);
       connection = conn;
       done();
     });
->>>>>>> 4ac1d79e
   });
 
   after('release connection', function(done) {
@@ -136,11 +121,6 @@
         "update " + tableName + " set ROWID = CHARTOROWID('AAAspiAABAAAZnJAAE') where num = 1",
         function(err) {
           should.exist(err);
-<<<<<<< HEAD
-          (err.message).should.startWith('NJS-010:');
-          // unsupported data type in select list
-          should.not.exist(result);
-=======
           should.strictEqual(err.message, "ORA-01747: invalid user.table.column, table.column, or column specification");
           done();
         }
@@ -178,14 +158,10 @@
           should.not.exist(err);
           var resultVal = result.rows[0][0];
           should.strictEqual(typeof resultVal, "number");
->>>>>>> 4ac1d79e
-          done();
-        }
-      );
-    });
-<<<<<<< HEAD
-  });
-=======
+          done();
+        }
+      );
+    });
 
     it('39.1.7 can get row number correctly', function(done) {
       connection.execute(
@@ -386,6 +362,5 @@
       }
     );
   }
->>>>>>> 4ac1d79e
 
 });