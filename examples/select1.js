--- conflicted
+++ resolved
@@ -1,8 +1,4 @@
-<<<<<<< HEAD
-/* Copyright (c) 2015, 2016, Oracle and/or its affiliates. All rights reserved. */
-=======
 /* Copyright (c) 2015, 2017, Oracle and/or its affiliates. All rights reserved. */
->>>>>>> 4ac1d79e
 
 /******************************************************************************
  *
@@ -54,18 +50,6 @@
     }
     connection.execute(
       // The statement to execute
-<<<<<<< HEAD
-      "SELECT department_id, department_name " +
-        "FROM departments " +
-        "WHERE department_id = :id",
-
-      // The "bind value" 180 for the "bind variable" :id
-      [180],
-
-      // Optional execute options argument, such as the query result format
-      // or whether to get extra metadata
-      // { outFormat: oracledb.OBJECT, extendedMetaData: true },
-=======
       `SELECT department_id, department_name
        FROM departments
        WHERE department_id = :id`,
@@ -82,7 +66,6 @@
         //, extendedMetaData: true      // get extra metadata
         //, fetchArraySize: 100         // internal buffer allocation size for tuning
       },
->>>>>>> 4ac1d79e
 
       // The callback function handles the SQL execution results
       function(err, result)
