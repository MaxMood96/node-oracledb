--- conflicted
+++ resolved
@@ -41,11 +41,7 @@
   'NJS-041': 'NJS-041: cannot convert ResultSet to QueryStream after invoking methods',
   'NJS-042': 'NJS-042: cannot invoke ResultSet methods after converting to QueryStream',
   'NJS-043': 'NJS-043: ResultSet already converted to QueryStream',
-<<<<<<< HEAD
-  'NJS-045': 'NJS-045: cannot load the oracledb add-on binary',
-=======
   'NJS-045': 'NJS-045: cannot load the oracledb add-on binary for Node.js %s',
->>>>>>> 4ac1d79e
   'NJS-046': 'NJS-046: poolAlias "%s" already exists in the connection pool cache',
   'NJS-047': 'NJS-047: poolAlias "%s" not found in the connection pool cache'
 };
