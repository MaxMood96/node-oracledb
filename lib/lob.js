/* Copyright (c) 2016, 2017, Oracle and/or its affiliates. All rights reserved. */

/******************************************************************************
 *
 * You may not use the identified files except in compliance with the Apache
 * License, Version 2.0 (the "License.")
 *
 * You may obtain a copy of the License at
 * http://www.apache.org/licenses/LICENSE-2.0.
 *
 * Unless required by applicable law or agreed to in writing, software
 * distributed under the License is distributed on an "AS IS" BASIS, WITHOUT
 * WARRANTIES OR CONDITIONS OF ANY KIND, either express or implied.
 *
 * See the License for the specific language governing permissions and
 * limitations under the License.
 *
 *****************************************************************************/

'use strict';

var Duplex = require('stream').Duplex;
var util = require('util');
var nodbUtil = require('./util.js');
var closePromisified;

util.inherits(Lob, Duplex);

<<<<<<< HEAD
// The Lob class is used to support the streaming of LOB data to/from the database.
=======
// the Lob class is used to support the streaming of LOB data to/from the
// database; the iLob refers to the C++ implementation of the Lob class
>>>>>>> 4ac1d79e
function Lob(iLob, opt, oracledb) {
  Duplex.call(this, opt);

  this.iLob = iLob;

  Object.defineProperties(
    this,
    {
      _oracledb: { // _oracledb property used by promisify () in util.js
        value: oracledb
      },
      _autoCloseLob: { // Tells whether to close at the end of stream or not
        value: iLob.autoCloseLob,
        writable: false
      },
      chunkSize: {
        value: iLob.chunkSize,
        writable: false
      },
      length: {
        get: function() {
          return iLob.length;
        }
      },
      pieceSize: {
        get: function() {
          return iLob.pieceSize;
        },
        set: function(newPieceSize) {
          iLob.pieceSize = newPieceSize;
        }
      },
      type: {
        get: function() {
          return iLob.type;
        }
      },
      close: {
        value: closePromisified,
        enumerable: true,
        writable: true
      }
    });

  if (this._autoCloseLob) {
<<<<<<< HEAD
    this.once('finish', this._closeSync);
=======
    this.once('finish', function() {
      this.close(function() {});
    });
>>>>>>> 4ac1d79e
  }
}

// implementation of streaming read; if lob is set to auto-close, the lob is
// automatically closed within the C++ code when an error occurs or when there
// are no more bytes to transfer; all that needs to be done in the JS layer is
// to emit the close and/or error events
Lob.prototype._read = function() {
  var self = this;

  self.iLob.read(
    function(err, str) {
      if (err) {
<<<<<<< HEAD
        if (self._autoCloseLob) {
          // Ignore if any error occurs during close
          // Emits 'close' event after closing LOB
          self._closeSync();
        }

        self.emit('error', err);
=======
        self.emit('error', err);
        if (self._autoCloseLob) {
          self.emit('close');
        }
>>>>>>> 4ac1d79e
        return;
      }

      self.push(str);

<<<<<<< HEAD
      if (self._autoCloseLob) {
        if (!str) {
          process.nextTick(function() {
            err = self._closeSync(); // Emits 'close' event after closing LOB

            if (err) {
              self.emit('error', err);
              return;
            }
          });
        }
=======
      if (self._autoCloseLob && !str) {
        process.nextTick(function() {
          self.emit('close');
        });
>>>>>>> 4ac1d79e
      }
    }
  );
};

// implementation of streaming write; if lob is set to auto-close, the lob is
// automatically closed in the "finish" event; all that needs to be done here
// is to emit the close event in the event of an error
Lob.prototype._write = function(data, encoding, cb) {
  var self = this;

  self.iLob.write(
    data,
    function(err) {
<<<<<<< HEAD
      if (err) {
        self._closeSync();   // Ignore if any error occurs during close
        cb(err);
        return;
=======
      if (err && self._autoCloseLob) {
        self.emit('close');
>>>>>>> 4ac1d79e
      }
      cb(err);
    }
  );
};

<<<<<<< HEAD
// This function will be deprecated in the future
// This internal function used to close the LOB at the end of writable
// stream in synchronus way to avoid race condition between this function and
// application's listener function on 'finish' event.
Lob.prototype._closeSync = function() {
  var self = this;

  if (self.iLob !== null) {
    try {
      self.iLob.release();
    } catch(err) {
      self.iLob = null;
      return err;
    }

    self.emit('close');
  }
};

Lob.prototype.close = function(closeCb) {
  var self = this;

  nodbUtil.assert(arguments.length === 1, 'NJS-009');
  nodbUtil.assert(typeof closeCb === 'function', 'NJS-006', 1);

  // Return if LOB already closed to support multiple close() calls should be
  // no-op
  if (!self.iLob.valid) {
    closeCb(null);
    return;
  }

  self.iLob.close(function(err) {
    if (!err) {
      self.emit('close');
    }

    closeCb(err);
  });
};

=======
Lob.prototype.close = function(closeCb) {
  var self = this;

  nodbUtil.assert(arguments.length === 1, 'NJS-009');
  nodbUtil.assert(typeof closeCb === 'function', 'NJS-006', 1);

  // Return if LOB already closed to support multiple close() calls should be
  // no-op
  if (!self.iLob.valid) {
    closeCb(null);
    return;
  }

  self.iLob.close(function(err) {
    if (err) {
      self.emit('error', err);
    } else  {
      self.emit('close');
    }

    closeCb(err);
  });
};

>>>>>>> 4ac1d79e
closePromisified = nodbUtil.promisify(Lob.prototype.close);

module.exports.Lob = Lob;<|MERGE_RESOLUTION|>--- conflicted
+++ resolved
@@ -26,12 +26,8 @@
 
 util.inherits(Lob, Duplex);
 
-<<<<<<< HEAD
-// The Lob class is used to support the streaming of LOB data to/from the database.
-=======
 // the Lob class is used to support the streaming of LOB data to/from the
 // database; the iLob refers to the C++ implementation of the Lob class
->>>>>>> 4ac1d79e
 function Lob(iLob, opt, oracledb) {
   Duplex.call(this, opt);
 
@@ -77,13 +73,9 @@
     });
 
   if (this._autoCloseLob) {
-<<<<<<< HEAD
-    this.once('finish', this._closeSync);
-=======
     this.once('finish', function() {
       this.close(function() {});
     });
->>>>>>> 4ac1d79e
   }
 }
 
@@ -97,43 +89,19 @@
   self.iLob.read(
     function(err, str) {
       if (err) {
-<<<<<<< HEAD
-        if (self._autoCloseLob) {
-          // Ignore if any error occurs during close
-          // Emits 'close' event after closing LOB
-          self._closeSync();
-        }
-
-        self.emit('error', err);
-=======
         self.emit('error', err);
         if (self._autoCloseLob) {
           self.emit('close');
         }
->>>>>>> 4ac1d79e
         return;
       }
 
       self.push(str);
 
-<<<<<<< HEAD
-      if (self._autoCloseLob) {
-        if (!str) {
-          process.nextTick(function() {
-            err = self._closeSync(); // Emits 'close' event after closing LOB
-
-            if (err) {
-              self.emit('error', err);
-              return;
-            }
-          });
-        }
-=======
       if (self._autoCloseLob && !str) {
         process.nextTick(function() {
           self.emit('close');
         });
->>>>>>> 4ac1d79e
       }
     }
   );
@@ -148,64 +116,14 @@
   self.iLob.write(
     data,
     function(err) {
-<<<<<<< HEAD
-      if (err) {
-        self._closeSync();   // Ignore if any error occurs during close
-        cb(err);
-        return;
-=======
       if (err && self._autoCloseLob) {
         self.emit('close');
->>>>>>> 4ac1d79e
       }
       cb(err);
     }
   );
 };
 
-<<<<<<< HEAD
-// This function will be deprecated in the future
-// This internal function used to close the LOB at the end of writable
-// stream in synchronus way to avoid race condition between this function and
-// application's listener function on 'finish' event.
-Lob.prototype._closeSync = function() {
-  var self = this;
-
-  if (self.iLob !== null) {
-    try {
-      self.iLob.release();
-    } catch(err) {
-      self.iLob = null;
-      return err;
-    }
-
-    self.emit('close');
-  }
-};
-
-Lob.prototype.close = function(closeCb) {
-  var self = this;
-
-  nodbUtil.assert(arguments.length === 1, 'NJS-009');
-  nodbUtil.assert(typeof closeCb === 'function', 'NJS-006', 1);
-
-  // Return if LOB already closed to support multiple close() calls should be
-  // no-op
-  if (!self.iLob.valid) {
-    closeCb(null);
-    return;
-  }
-
-  self.iLob.close(function(err) {
-    if (!err) {
-      self.emit('close');
-    }
-
-    closeCb(err);
-  });
-};
-
-=======
 Lob.prototype.close = function(closeCb) {
   var self = this;
 
@@ -230,7 +148,6 @@
   });
 };
 
->>>>>>> 4ac1d79e
 closePromisified = nodbUtil.promisify(Lob.prototype.close);
 
 module.exports.Lob = Lob;